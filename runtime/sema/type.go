--- conflicted
+++ resolved
@@ -1867,11 +1867,7 @@
 func (*VariableSizedType) isArrayType() {}
 
 func (t *VariableSizedType) Tag() TypeTag {
-<<<<<<< HEAD
-	return ArrayTypeTag
-=======
 	return VariableSizedTypeTag
->>>>>>> c862949c
 }
 
 func (t *VariableSizedType) String() string {
@@ -2001,11 +1997,7 @@
 func (*ConstantSizedType) isArrayType() {}
 
 func (t *ConstantSizedType) Tag() TypeTag {
-<<<<<<< HEAD
-	return ArrayTypeTag
-=======
 	return ConstantSizedTypeTag
->>>>>>> c862949c
 }
 
 func (t *ConstantSizedType) String() string {
@@ -2330,13 +2322,6 @@
 
 func (t *FunctionType) Tag() TypeTag {
 	return FunctionTypeTag
-<<<<<<< HEAD
-}
-
-func (t *FunctionType) InvocationFunctionType() *FunctionType {
-	return t
-=======
->>>>>>> c862949c
 }
 
 func (t *FunctionType) CheckArgumentExpressions(
