--- conflicted
+++ resolved
@@ -42,11 +42,7 @@
 	Type
 	isTypeIndexableType()
 	IsAssignable() bool
-<<<<<<< HEAD
 	IsValidIndexingType(indexingType Type) (isValid bool, expectedTypeDescription string)
-=======
-	IsValidIndexingType(indexingType Type) (isValid bool, expectedType Type)
->>>>>>> 2dac5e6c
 	ElementType(indexingType Type, isAssignment bool) Type
 }
 
@@ -1871,7 +1867,6 @@
 
 func (t *StorageType) isTypeIndexableType() {}
 
-<<<<<<< HEAD
 func (t *StorageType) IsValidIndexingType(indexingType Type) (isValid bool, expectedTypeDescription string) {
 	if _, ok := indexingType.(*ReferenceType); ok {
 		return true, ""
@@ -1882,11 +1877,6 @@
 	}
 
 	return false, "resource or reference"
-=======
-func (t *StorageType) IsValidIndexingType(indexingType Type) (isValid bool, expectedType Type) {
-	// TODO: restrict to resource types
-	return true, nil
->>>>>>> 2dac5e6c
 }
 
 func (t *StorageType) IsAssignable() bool {
@@ -1898,12 +1888,8 @@
 	return &OptionalType{Type: indexingType}
 }
 
-<<<<<<< HEAD
-// ReferencesType
-=======
 // ReferencesType is the heterogeneous dictionary that
 // is indexed by reference types and has references as values
->>>>>>> 2dac5e6c
 
 type ReferencesType struct {
 	Assignable bool
@@ -1946,21 +1932,12 @@
 	return t.Assignable
 }
 
-<<<<<<< HEAD
 func (t *ReferencesType) IsValidIndexingType(indexingType Type) (isValid bool, expectedTypeDescription string) {
 	if _, isReferenceType := indexingType.(*ReferenceType); !isReferenceType {
 		return false, "reference"
 	}
 
 	return true, ""
-=======
-func (t *ReferencesType) IsValidIndexingType(indexingType Type) (isValid bool, expectedType Type) {
-	if _, isReferenceType := indexingType.(*ReferenceType); !isReferenceType {
-		return false, &ReferenceType{}
-	}
-
-	return true, nil
->>>>>>> 2dac5e6c
 }
 
 // EventType
