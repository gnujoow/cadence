/*
 * Cadence - The resource-oriented smart contract programming language
 *
 * Copyright 2019-2020 Dapper Labs, Inc.
 *
 * Licensed under the Apache License, Version 2.0 (the "License");
 * you may not use this file except in compliance with the License.
 * You may obtain a copy of the License at
 *
 *   http://www.apache.org/licenses/LICENSE-2.0
 *
 * Unless required by applicable law or agreed to in writing, software
 * distributed under the License is distributed on an "AS IS" BASIS,
 * WITHOUT WARRANTIES OR CONDITIONS OF ANY KIND, either express or implied.
 * See the License for the specific language governing permissions and
 * limitations under the License.
 */

package sema

import (
	"fmt"
	"math"
	"math/big"
	"strings"
	"sync"

	"github.com/onflow/cadence/fixedpoint"
	"github.com/onflow/cadence/runtime/ast"
	"github.com/onflow/cadence/runtime/common"
	"github.com/onflow/cadence/runtime/errors"
)

func qualifiedIdentifier(identifier string, containerType Type) string {
	if containerType == nil {
		return identifier
	}

	// Gather all identifiers: this, parent, grand-parent, etc.
	const level = 0
	identifiers, bufSize := containerTypeNames(containerType, level+1)

	identifiers[level] = identifier
	bufSize += len(identifier)

	// Append all identifiers, in reverse order
	var sb strings.Builder

	// Grow the buffer at once.
	//
	// bytes needed for separator '.'
	// i.e: 1 x (length of identifiers - 1)
	bufSize += len(identifiers) - 1
	sb.Grow(bufSize)

	for i := len(identifiers) - 1; i >= 0; i-- {
		sb.WriteString(identifiers[i])
		if i != 0 {
			sb.WriteRune('.')
		}
	}

	return sb.String()
}

func containerTypeNames(typ Type, level int) (typeNames []string, bufSize int) {
	if typ == nil {
		return make([]string, level), 0
	}

	var typeName string
	var containerType Type

	switch typedContainerType := typ.(type) {
	case *InterfaceType:
		typeName = typedContainerType.Identifier
		containerType = typedContainerType.containerType
	case *CompositeType:
		typeName = typedContainerType.Identifier
		containerType = typedContainerType.containerType
	default:
		panic(errors.NewUnreachableError())
	}

	typeNames, bufSize = containerTypeNames(containerType, level+1)

	typeNames[level] = typeName
	bufSize += len(typeName)

	return typeNames, bufSize
}

type TypeID = common.TypeID

type Type interface {
	IsType()
	ID() TypeID
	String() string
	QualifiedString() string
	Equal(other Type) bool

	// IsResourceType returns true if the type is itself a resource (a `CompositeType` with resource kind),
	// or it contains a resource type (e.g. for optionals, arrays, dictionaries, etc.)
	IsResourceType() bool

	// IsInvalidType returns true if the type is itself the invalid type (see `InvalidType`),
	// or it contains an invalid type (e.g. for optionals, arrays, dictionaries, etc.)
	IsInvalidType() bool

	// IsStorable returns true if the type is allowed to be a stored,
	// e.g. in a field of a composite type.
	//
	// The check if the type is storable is recursive,
	// the results parameter prevents cycles:
	// it is checked at the start of the recursively called function,
	// and pre-set before a recursive call.
	IsStorable(results map[*Member]bool) bool

	// IsExternallyReturnable returns true if a value of this type can be exported
	//
	// The check if the type is externally returnable is recursive,
	// the results parameter prevents cycles:
	// it is checked at the start of the recursively called function,
	// and pre-set before a recursive call.
	IsExternallyReturnable(results map[*Member]bool) bool

	// IsImportable returns true if values of the type can be imported to a program as arguments
	IsImportable(results map[*Member]bool) bool

	// IsEquatable returns true if values of the type can be equated
	IsEquatable() bool

	TypeAnnotationState() TypeAnnotationState
	RewriteWithRestrictedTypes() (result Type, rewritten bool)

	// Unify attempts to unify the given type with this type, i.e., resolve type parameters
	// in generic types (see `GenericType`) using the given type parameters.
	//
	// For a generic type, unification assigns a given type with a type parameter.
	//
	// If the type parameter has not been previously unified with a type,
	// through an explicitly provided type argument in an invocation
	// or through a previous unification, the type parameter is assigned the given type.
	//
	// If the type parameter has already been previously unified with a type,
	// the type parameter's unified .
	//
	// The boolean return value indicates if a generic type was encountered during unification.
	// For primitives (e.g. `Int`, `String`, etc.) it would be false, as .
	// For types with nested types (e.g. optionals, arrays, and dictionaries)
	// the result is the successful unification of the inner types.
	//
	// The boolean return value does *not* indicate if unification succeeded or not.
	//
	Unify(
		other Type,
		typeParameters *TypeParameterTypeOrderedMap,
		report func(err error),
		outerRange ast.Range,
	) bool

	// Resolve returns a type that is free of generic types (see `GenericType`),
	// i.e. it resolves the type parameters in generic types given the type parameter
	// unifications of `typeParameters`.
	//
	// If resolution fails, it returns `nil`.
	//
	Resolve(typeArguments *TypeParameterTypeOrderedMap) Type

	GetMembers() map[string]MemberResolver
}

// ValueIndexableType is a type which can be indexed into using a value
//
type ValueIndexableType interface {
	Type
	isValueIndexableType() bool
	AllowsValueIndexingAssignment() bool
	ElementType(isAssignment bool) Type
	IndexingType() Type
}

type MemberResolver struct {
	Kind    common.DeclarationKind
	Resolve func(identifier string, targetRange ast.Range, report func(error)) *Member
}

// ContainedType is a type which might have a container type
//
type ContainedType interface {
	Type
	GetContainerType() Type
	SetContainerType(containerType Type)
}

// ContainerType is a type which might have nested types
//
type ContainerType interface {
	Type
	isContainerType() bool
	GetNestedTypes() *StringTypeOrderedMap
}

func VisitThisAndNested(t Type, visit func(ty Type)) {
	visit(t)

	containerType, ok := t.(ContainerType)
	if !ok || !containerType.isContainerType() {
		return
	}

	containerType.GetNestedTypes().Foreach(func(_ string, nestedType Type) {
		VisitThisAndNested(nestedType, visit)
	})
}

// CompositeKindedType is a type which has a composite kind
//
type CompositeKindedType interface {
	Type
	GetCompositeKind() common.CompositeKind
}

// LocatedType is a type which has a location
//
type LocatedType interface {
	Type
	GetLocation() common.Location
}

// ParameterizedType is a type which might have type parameters
//
type ParameterizedType interface {
	Type
	TypeParameters() []*TypeParameter
	Instantiate(typeArguments []Type, report func(err error)) Type
	BaseType() Type
	TypeArguments() []Type
}

// TypeAnnotation

type TypeAnnotation struct {
	IsResource bool
	Type       Type
}

func (a *TypeAnnotation) TypeAnnotationState() TypeAnnotationState {
	if a.Type.IsInvalidType() {
		return TypeAnnotationStateValid
	}

	innerState := a.Type.TypeAnnotationState()
	if innerState != TypeAnnotationStateValid {
		return innerState
	}

	isResourceType := a.Type.IsResourceType()
	switch {
	case isResourceType && !a.IsResource:
		return TypeAnnotationStateMissingResourceAnnotation
	case !isResourceType && a.IsResource:
		return TypeAnnotationStateInvalidResourceAnnotation
	default:
		return TypeAnnotationStateValid
	}
}

func (a *TypeAnnotation) String() string {
	if a.IsResource {
		return fmt.Sprintf(
			"%s%s",
			common.CompositeKindResource.Annotation(),
			a.Type,
		)
	} else {
		return fmt.Sprint(a.Type)
	}
}

func (a *TypeAnnotation) QualifiedString() string {
	qualifiedString := a.Type.QualifiedString()
	if a.IsResource {
		return fmt.Sprintf(
			"%s%s",
			common.CompositeKindResource.Annotation(),
			qualifiedString,
		)
	} else {
		return fmt.Sprint(qualifiedString)
	}
}

func (a *TypeAnnotation) Equal(other *TypeAnnotation) bool {
	return a.IsResource == other.IsResource &&
		a.Type.Equal(other.Type)
}

func NewTypeAnnotation(ty Type) *TypeAnnotation {
	return &TypeAnnotation{
		IsResource: ty.IsResourceType(),
		Type:       ty,
	}
}

// isInstance

const IsInstanceFunctionName = "isInstance"

var IsInstanceFunctionType = &FunctionType{
	Parameters: []*Parameter{
		{
			Label:      ArgumentLabelNotRequired,
			Identifier: "type",
			TypeAnnotation: NewTypeAnnotation(
				MetaType,
			),
		},
	},
	ReturnTypeAnnotation: NewTypeAnnotation(
		BoolType,
	),
}

const isInstanceFunctionDocString = `
Returns true if the object conforms to the given type at runtime
`

// getType

const GetTypeFunctionName = "getType"

var GetTypeFunctionType = &FunctionType{
	ReturnTypeAnnotation: NewTypeAnnotation(
		MetaType,
	),
}

const getTypeFunctionDocString = `
Returns the type of the value
`

// toString

const ToStringFunctionName = "toString"

var ToStringFunctionType = &FunctionType{
	ReturnTypeAnnotation: NewTypeAnnotation(
		StringType,
	),
}

const toStringFunctionDocString = `
A textual representation of this object
`

// toBigEndianBytes

const ToBigEndianBytesFunctionName = "toBigEndianBytes"

var toBigEndianBytesFunctionType = &FunctionType{
	ReturnTypeAnnotation: NewTypeAnnotation(
		ByteArrayType,
	),
}

const toBigEndianBytesFunctionDocString = `
Returns an array containing the big-endian byte representation of the number
`

func withBuiltinMembers(ty Type, members map[string]MemberResolver) map[string]MemberResolver {
	if members == nil {
		members = map[string]MemberResolver{}
	}

	// All types have a predeclared member `fun isInstance(_ type: Type): Bool`

	members[IsInstanceFunctionName] = MemberResolver{
		Kind: common.DeclarationKindFunction,
		Resolve: func(identifier string, _ ast.Range, _ func(error)) *Member {
			return NewPublicFunctionMember(
				ty,
				identifier,
				IsInstanceFunctionType,
				isInstanceFunctionDocString,
			)
		},
	}

	// All types have a predeclared member `fun getType(): Type`

	members[GetTypeFunctionName] = MemberResolver{
		Kind: common.DeclarationKindFunction,
		Resolve: func(identifier string, _ ast.Range, _ func(error)) *Member {
			return NewPublicFunctionMember(
				ty,
				identifier,
				GetTypeFunctionType,
				getTypeFunctionDocString,
			)
		},
	}

	// All number types, addresses, and path types have a `toString` function

	if IsSubType(ty, NumberType) || IsSubType(ty, &AddressType{}) || IsSubType(ty, PathType) {

		members[ToStringFunctionName] = MemberResolver{
			Kind: common.DeclarationKindFunction,
			Resolve: func(identifier string, _ ast.Range, _ func(error)) *Member {
				return NewPublicFunctionMember(
					ty,
					identifier,
					ToStringFunctionType,
					toStringFunctionDocString,
				)
			},
		}
	}

	// All number types have a `toBigEndianBytes` function

	if IsSubType(ty, NumberType) {

		members[ToBigEndianBytesFunctionName] = MemberResolver{
			Kind: common.DeclarationKindFunction,
			Resolve: func(identifier string, _ ast.Range, _ func(error)) *Member {
				return NewPublicFunctionMember(
					ty,
					identifier,
					toBigEndianBytesFunctionType,
					toBigEndianBytesFunctionDocString,
				)
			},
		}
	}

	return members
}

// OptionalType represents the optional variant of another type
type OptionalType struct {
	Type Type
}

func (*OptionalType) IsType() {}

func (t *OptionalType) String() string {
	if t.Type == nil {
		return "optional"
	}
	return fmt.Sprintf("%s?", t.Type)
}

func (t *OptionalType) QualifiedString() string {
	if t.Type == nil {
		return "optional"
	}
	return fmt.Sprintf("%s?", t.Type.QualifiedString())
}

func (t *OptionalType) ID() TypeID {
	var id string
	if t.Type != nil {
		id = string(t.Type.ID())
	}
	return TypeID(fmt.Sprintf("%s?", id))
}

func (t *OptionalType) Equal(other Type) bool {
	otherOptional, ok := other.(*OptionalType)
	if !ok {
		return false
	}
	return t.Type.Equal(otherOptional.Type)
}

func (t *OptionalType) IsResourceType() bool {
	return t.Type.IsResourceType()
}

func (t *OptionalType) IsInvalidType() bool {
	return t.Type.IsInvalidType()
}

func (t *OptionalType) IsStorable(results map[*Member]bool) bool {
	return t.Type.IsStorable(results)
}

func (t *OptionalType) IsExternallyReturnable(results map[*Member]bool) bool {
	return t.Type.IsExternallyReturnable(results)
}

func (t *OptionalType) IsImportable(results map[*Member]bool) bool {
	return t.Type.IsImportable(results)
}

func (t *OptionalType) IsEquatable() bool {
	return t.Type.IsEquatable()
}

func (t *OptionalType) TypeAnnotationState() TypeAnnotationState {
	return t.Type.TypeAnnotationState()
}

func (t *OptionalType) RewriteWithRestrictedTypes() (Type, bool) {
	rewrittenType, rewritten := t.Type.RewriteWithRestrictedTypes()
	if rewritten {
		return &OptionalType{
			Type: rewrittenType,
		}, true
	} else {
		return t, false
	}
}

func (t *OptionalType) Unify(
	other Type,
	typeParameters *TypeParameterTypeOrderedMap,
	report func(err error),
	outerRange ast.Range,
) bool {

	otherOptional, ok := other.(*OptionalType)
	if !ok {
		return false
	}

	return t.Type.Unify(otherOptional.Type, typeParameters, report, outerRange)
}

func (t *OptionalType) Resolve(typeArguments *TypeParameterTypeOrderedMap) Type {

	newInnerType := t.Type.Resolve(typeArguments)
	if newInnerType == nil {
		return nil
	}

	return &OptionalType{
		Type: newInnerType,
	}
}

const optionalTypeMapFunctionDocString = `
Returns an optional of the result of calling the given function
with the value of this optional when it is not nil.

Returns nil if this optional is nil
`

func (t *OptionalType) GetMembers() map[string]MemberResolver {

	members := map[string]MemberResolver{
		"map": {
			Kind: common.DeclarationKindFunction,
			Resolve: func(identifier string, targetRange ast.Range, report func(error)) *Member {

				// It invalid for an optional of a resource to have a `map` function

				if t.Type.IsResourceType() {
					report(
						&InvalidResourceOptionalMemberError{
							Name:            identifier,
							DeclarationKind: common.DeclarationKindFunction,
							Range:           targetRange,
						},
					)
				}

				return NewPublicFunctionMember(
					t,
					identifier,
					OptionalTypeMapFunctionType(t.Type),
					optionalTypeMapFunctionDocString,
				)
			},
		},
	}

	return withBuiltinMembers(t, members)
}

func OptionalTypeMapFunctionType(typ Type) *FunctionType {
	typeParameter := &TypeParameter{
		Name: "T",
	}

	resultType := &GenericType{
		TypeParameter: typeParameter,
	}

	return &FunctionType{
		TypeParameters: []*TypeParameter{
			typeParameter,
		},
		Parameters: []*Parameter{
			{
				Label:      ArgumentLabelNotRequired,
				Identifier: "transform",
				TypeAnnotation: NewTypeAnnotation(
					&FunctionType{
						Parameters: []*Parameter{
							{
								Label:          ArgumentLabelNotRequired,
								Identifier:     "value",
								TypeAnnotation: NewTypeAnnotation(typ),
							},
						},
						ReturnTypeAnnotation: NewTypeAnnotation(
							resultType,
						),
					},
				),
			},
		},
		ReturnTypeAnnotation: NewTypeAnnotation(
			&OptionalType{
				Type: resultType,
			},
		),
	}
}

// GenericType
//
type GenericType struct {
	TypeParameter *TypeParameter
}

func (*GenericType) IsType() {}

func (t *GenericType) String() string {
	return t.TypeParameter.Name
}

func (t *GenericType) QualifiedString() string {
	return t.TypeParameter.Name
}

func (t *GenericType) ID() TypeID {
	return TypeID(t.TypeParameter.Name)
}

func (t *GenericType) Equal(other Type) bool {
	otherType, ok := other.(*GenericType)
	if !ok {
		return false
	}
	return t.TypeParameter == otherType.TypeParameter
}

func (*GenericType) IsResourceType() bool {
	return false
}

func (*GenericType) IsInvalidType() bool {
	return false
}

func (*GenericType) IsStorable(_ map[*Member]bool) bool {
	return false
}

func (*GenericType) IsExternallyReturnable(_ map[*Member]bool) bool {
	return false
}

func (t *GenericType) IsImportable(_ map[*Member]bool) bool {
	return false
}

func (*GenericType) IsEquatable() bool {
	return false
}

func (*GenericType) TypeAnnotationState() TypeAnnotationState {
	return TypeAnnotationStateValid
}

func (t *GenericType) RewriteWithRestrictedTypes() (result Type, rewritten bool) {
	return t, false
}

func (t *GenericType) Unify(
	other Type,
	typeParameters *TypeParameterTypeOrderedMap,
	report func(err error),
	outerRange ast.Range,
) bool {

	if unifiedType, ok := typeParameters.Get(t.TypeParameter); ok {

		// If the type parameter is already unified with a type argument
		// (either explicit by a type argument, or implicit through an argument's type),
		// check that this argument's type matches the unified type

		if !other.Equal(unifiedType) {
			report(
				&TypeParameterTypeMismatchError{
					TypeParameter: t.TypeParameter,
					ExpectedType:  unifiedType,
					ActualType:    other,
					Range:         outerRange,
				},
			)
		}

	} else {
		// If the type parameter is not yet unified to a type argument, unify it.

		typeParameters.Set(t.TypeParameter, other)

		// If the type parameter corresponding to the type argument has a type bound,
		// then check that the argument's type is a subtype of the type bound.

		err := t.TypeParameter.checkTypeBound(other, outerRange)
		if err != nil {
			report(err)
		}
	}

	return true
}

func (t *GenericType) Resolve(typeArguments *TypeParameterTypeOrderedMap) Type {
	ty, ok := typeArguments.Get(t.TypeParameter)
	if !ok {
		return nil
	}
	return ty
}

func (t *GenericType) GetMembers() map[string]MemberResolver {
	return withBuiltinMembers(t, nil)
}

// IntegerRangedType

type IntegerRangedType interface {
	Type
	MinInt() *big.Int
	MaxInt() *big.Int
}

type FractionalRangedType interface {
	IntegerRangedType
	Scale() uint
	MinFractional() *big.Int
	MaxFractional() *big.Int
}

// SaturatingArithmeticType is a type that supports saturating arithmetic functions
//
type SaturatingArithmeticType interface {
	Type
	SupportsSaturatingAdd() bool
	SupportsSaturatingSubtract() bool
	SupportsSaturatingMultiply() bool
	SupportsSaturatingDivide() bool
}

const NumericTypeSaturatingAddFunctionName = "saturatingAdd"
const numericTypeSaturatingAddFunctionDocString = `
self + other, saturating at the numeric bounds instead of overflowing.
`

const NumericTypeSaturatingSubtractFunctionName = "saturatingSubtract"
const numericTypeSaturatingSubtractFunctionDocString = `
self - other, saturating at the numeric bounds instead of overflowing.
`
const NumericTypeSaturatingMultiplyFunctionName = "saturatingMultiply"
const numericTypeSaturatingMultiplyFunctionDocString = `
self * other, saturating at the numeric bounds instead of overflowing.
`

const NumericTypeSaturatingDivideFunctionName = "saturatingDivide"
const numericTypeSaturatingDivideFunctionDocString = `
self / other, saturating at the numeric bounds instead of overflowing.
`

func addSaturatingArithmeticFunctions(t SaturatingArithmeticType, members map[string]MemberResolver) {

	arithmeticFunctionType := &FunctionType{
		Parameters: []*Parameter{
			{
				Label:          ArgumentLabelNotRequired,
				Identifier:     "other",
				TypeAnnotation: NewTypeAnnotation(t),
			},
		},
		ReturnTypeAnnotation: NewTypeAnnotation(t),
	}

	addArithmeticFunction := func(name string, docString string) {
		members[name] = MemberResolver{
			Kind: common.DeclarationKindFunction,
			Resolve: func(identifier string, targetRange ast.Range, report func(error)) *Member {
				return NewPublicFunctionMember(t, name, arithmeticFunctionType, docString)
			},
		}
	}

	if t.SupportsSaturatingAdd() {
		addArithmeticFunction(
			NumericTypeSaturatingAddFunctionName,
			numericTypeSaturatingAddFunctionDocString,
		)
	}

	if t.SupportsSaturatingSubtract() {
		addArithmeticFunction(
			NumericTypeSaturatingSubtractFunctionName,
			numericTypeSaturatingSubtractFunctionDocString,
		)
	}

	if t.SupportsSaturatingMultiply() {
		addArithmeticFunction(
			NumericTypeSaturatingMultiplyFunctionName,
			numericTypeSaturatingMultiplyFunctionDocString,
		)
	}

	if t.SupportsSaturatingDivide() {
		addArithmeticFunction(
			NumericTypeSaturatingDivideFunctionName,
			numericTypeSaturatingDivideFunctionDocString,
		)
	}
}

// NumericType represent all the types in the integer range
// and non-fractional ranged types.
//
type NumericType struct {
	name                       string
	minInt                     *big.Int
	maxInt                     *big.Int
	supportsSaturatingAdd      bool
	supportsSaturatingSubtract bool
	supportsSaturatingMultiply bool
	supportsSaturatingDivide   bool
	memberResolvers            map[string]MemberResolver
	memberResolversOnce        sync.Once
}

var _ IntegerRangedType = &NumericType{}

func NewNumericType(typeName string) *NumericType {
	return &NumericType{name: typeName}
}

func (t *NumericType) WithIntRange(min *big.Int, max *big.Int) *NumericType {
	t.minInt = min
	t.maxInt = max
	return t
}

func (t *NumericType) WithSaturatingAdd() *NumericType {
	t.supportsSaturatingAdd = true
	return t
}

func (t *NumericType) WithSaturatingSubtract() *NumericType {
	t.supportsSaturatingSubtract = true
	return t
}

func (t *NumericType) WithSaturatingMultiply() *NumericType {
	t.supportsSaturatingMultiply = true
	return t
}

func (t *NumericType) WithSaturatingDivide() *NumericType {
	t.supportsSaturatingDivide = true
	return t
}

func (t *NumericType) SupportsSaturatingAdd() bool {
	return t.supportsSaturatingAdd
}

func (t *NumericType) SupportsSaturatingSubtract() bool {
	return t.supportsSaturatingSubtract
}

func (t *NumericType) SupportsSaturatingMultiply() bool {
	return t.supportsSaturatingMultiply
}

func (t *NumericType) SupportsSaturatingDivide() bool {
	return t.supportsSaturatingDivide
}

func (*NumericType) IsType() {}

func (t *NumericType) String() string {
	return t.name
}

func (t *NumericType) QualifiedString() string {
	return t.name
}

func (t *NumericType) ID() TypeID {
	return TypeID(t.name)
}

func (t *NumericType) Equal(other Type) bool {
	// Numeric types are singletons. Hence their pointers should be equal.
	if t == other {
		return true
	}

	// Check for the value equality as well, as a backup strategy.
	otherNumericType, ok := other.(*NumericType)
	return ok && t.ID() == otherNumericType.ID()
}

func (*NumericType) IsResourceType() bool {
	return false
}

func (*NumericType) IsInvalidType() bool {
	return false
}

func (*NumericType) IsStorable(_ map[*Member]bool) bool {
	return true
}

func (*NumericType) IsExternallyReturnable(_ map[*Member]bool) bool {
	return true
}

func (t *NumericType) IsImportable(_ map[*Member]bool) bool {
	return true
}

func (*NumericType) IsEquatable() bool {
	return true
}

func (*NumericType) TypeAnnotationState() TypeAnnotationState {
	return TypeAnnotationStateValid
}

func (t *NumericType) RewriteWithRestrictedTypes() (result Type, rewritten bool) {
	return t, false
}

func (t *NumericType) MinInt() *big.Int {
	return t.minInt
}

func (t *NumericType) MaxInt() *big.Int {
	return t.maxInt
}

func (*NumericType) Unify(_ Type, _ *TypeParameterTypeOrderedMap, _ func(err error), _ ast.Range) bool {
	return false
}

func (t *NumericType) Resolve(_ *TypeParameterTypeOrderedMap) Type {
	return t
}

func (t *NumericType) GetMembers() map[string]MemberResolver {
	t.initializeMemberResolvers()
	return t.memberResolvers
}

func (t *NumericType) initializeMemberResolvers() {
	t.memberResolversOnce.Do(func() {
		members := map[string]MemberResolver{}

		addSaturatingArithmeticFunctions(t, members)

		t.memberResolvers = withBuiltinMembers(t, members)
	})
}

// FixedPointNumericType represents all the types in the fixed-point range.
//
type FixedPointNumericType struct {
	name                       string
	scale                      uint
	minInt                     *big.Int
	maxInt                     *big.Int
	minFractional              *big.Int
	maxFractional              *big.Int
	supportsSaturatingAdd      bool
	supportsSaturatingSubtract bool
	supportsSaturatingMultiply bool
	supportsSaturatingDivide   bool
	memberResolvers            map[string]MemberResolver
	memberResolversOnce        sync.Once
}

var _ FractionalRangedType = &FixedPointNumericType{}

func NewFixedPointNumericType(typeName string) *FixedPointNumericType {
	return &FixedPointNumericType{
		name: typeName,
	}
}

func (t *FixedPointNumericType) WithIntRange(minInt *big.Int, maxInt *big.Int) *FixedPointNumericType {
	t.minInt = minInt
	t.maxInt = maxInt
	return t
}

func (t *FixedPointNumericType) WithFractionalRange(
	minFractional *big.Int,
	maxFractional *big.Int,
) *FixedPointNumericType {

	t.minFractional = minFractional
	t.maxFractional = maxFractional
	return t
}

func (t *FixedPointNumericType) WithScale(scale uint) *FixedPointNumericType {
	t.scale = scale
	return t
}

func (t *FixedPointNumericType) WithSaturatingAdd() *FixedPointNumericType {
	t.supportsSaturatingAdd = true
	return t
}

func (t *FixedPointNumericType) WithSaturatingSubtract() *FixedPointNumericType {
	t.supportsSaturatingSubtract = true
	return t
}

func (t *FixedPointNumericType) WithSaturatingMultiply() *FixedPointNumericType {
	t.supportsSaturatingMultiply = true
	return t
}

func (t *FixedPointNumericType) WithSaturatingDivide() *FixedPointNumericType {
	t.supportsSaturatingDivide = true
	return t
}

func (t *FixedPointNumericType) SupportsSaturatingAdd() bool {
	return t.supportsSaturatingAdd
}

func (t *FixedPointNumericType) SupportsSaturatingSubtract() bool {
	return t.supportsSaturatingSubtract
}

func (t *FixedPointNumericType) SupportsSaturatingMultiply() bool {
	return t.supportsSaturatingMultiply
}

func (t *FixedPointNumericType) SupportsSaturatingDivide() bool {
	return t.supportsSaturatingDivide
}

func (*FixedPointNumericType) IsType() {}

func (t *FixedPointNumericType) String() string {
	return t.name
}

func (t *FixedPointNumericType) QualifiedString() string {
	return t.name
}

func (t *FixedPointNumericType) ID() TypeID {
	return TypeID(t.name)
}

func (t *FixedPointNumericType) Equal(other Type) bool {
	// Numeric types are singletons. Hence their pointers should be equal.
	if t == other {
		return true
	}

	// Check for the value equality as well, as a backup strategy.
	otherNumericType, ok := other.(*FixedPointNumericType)
	return ok && t.ID() == otherNumericType.ID()
}

func (*FixedPointNumericType) IsResourceType() bool {
	return false
}

func (*FixedPointNumericType) IsInvalidType() bool {
	return false
}

func (*FixedPointNumericType) IsStorable(_ map[*Member]bool) bool {
	return true
}

func (*FixedPointNumericType) IsExternallyReturnable(_ map[*Member]bool) bool {
	return true
}

func (t *FixedPointNumericType) IsImportable(_ map[*Member]bool) bool {
	return true
}

func (*FixedPointNumericType) IsEquatable() bool {
	return true
}

func (*FixedPointNumericType) TypeAnnotationState() TypeAnnotationState {
	return TypeAnnotationStateValid
}

func (t *FixedPointNumericType) RewriteWithRestrictedTypes() (result Type, rewritten bool) {
	return t, false
}

func (t *FixedPointNumericType) MinInt() *big.Int {
	return t.minInt
}

func (t *FixedPointNumericType) MaxInt() *big.Int {
	return t.maxInt
}

func (t *FixedPointNumericType) MinFractional() *big.Int {
	return t.minFractional
}

func (t *FixedPointNumericType) MaxFractional() *big.Int {
	return t.maxFractional
}

func (t *FixedPointNumericType) Scale() uint {
	return t.scale
}

func (*FixedPointNumericType) Unify(_ Type, _ *TypeParameterTypeOrderedMap, _ func(err error), _ ast.Range) bool {
	return false
}

func (t *FixedPointNumericType) Resolve(_ *TypeParameterTypeOrderedMap) Type {
	return t
}

func (t *FixedPointNumericType) GetMembers() map[string]MemberResolver {
	t.initializeMemberResolvers()
	return t.memberResolvers
}

func (t *FixedPointNumericType) initializeMemberResolvers() {
	t.memberResolversOnce.Do(func() {
		members := map[string]MemberResolver{}

		addSaturatingArithmeticFunctions(t, members)

		t.memberResolvers = withBuiltinMembers(t, members)
	})
}

// Numeric types

var (

	// NumberType represents the super-type of all number types
	NumberType = NewNumericType(NumberTypeName)

	// SignedNumberType represents the super-type of all signed number types
	SignedNumberType = NewNumericType(SignedNumberTypeName)

	// IntegerType represents the super-type of all integer types
	IntegerType = NewNumericType(IntegerTypeName)

	// SignedIntegerType represents the super-type of all signed integer types
	SignedIntegerType = NewNumericType(SignedIntegerTypeName)

	// IntType represents the arbitrary-precision integer type `Int`
	IntType = NewNumericType(IntTypeName)

	// Int8Type represents the 8-bit signed integer type `Int8`
	Int8Type = NewNumericType(Int8TypeName).
			WithIntRange(Int8TypeMinInt, Int8TypeMaxInt).
			WithSaturatingAdd().
			WithSaturatingSubtract().
			WithSaturatingMultiply().
			WithSaturatingDivide()

	// Int16Type represents the 16-bit signed integer type `Int16`
	Int16Type = NewNumericType(Int16TypeName).
			WithIntRange(Int16TypeMinInt, Int16TypeMaxInt).
			WithSaturatingAdd().
			WithSaturatingSubtract().
			WithSaturatingMultiply().
			WithSaturatingDivide()

	// Int32Type represents the 32-bit signed integer type `Int32`
	Int32Type = NewNumericType(Int32TypeName).
			WithIntRange(Int32TypeMinInt, Int32TypeMaxInt).
			WithSaturatingAdd().
			WithSaturatingSubtract().
			WithSaturatingMultiply().
			WithSaturatingDivide()

	// Int64Type represents the 64-bit signed integer type `Int64`
	Int64Type = NewNumericType(Int64TypeName).
			WithIntRange(Int64TypeMinInt, Int64TypeMaxInt).
			WithSaturatingAdd().
			WithSaturatingSubtract().
			WithSaturatingMultiply().
			WithSaturatingDivide()

	// Int128Type represents the 128-bit signed integer type `Int128`
	Int128Type = NewNumericType(Int128TypeName).
			WithIntRange(Int128TypeMinIntBig, Int128TypeMaxIntBig).
			WithSaturatingAdd().
			WithSaturatingSubtract().
			WithSaturatingMultiply().
			WithSaturatingDivide()

	// Int256Type represents the 256-bit signed integer type `Int256`
	Int256Type = NewNumericType(Int256TypeName).
			WithIntRange(Int256TypeMinIntBig, Int256TypeMaxIntBig).
			WithSaturatingAdd().
			WithSaturatingSubtract().
			WithSaturatingMultiply().
			WithSaturatingDivide()

	// UIntType represents the arbitrary-precision unsigned integer type `UInt`
	UIntType = NewNumericType(UIntTypeName).
			WithIntRange(UIntTypeMin, nil).
			WithSaturatingSubtract()

	// UInt8Type represents the 8-bit unsigned integer type `UInt8`
	// which checks for overflow and underflow
	UInt8Type = NewNumericType(UInt8TypeName).
			WithIntRange(UInt8TypeMinInt, UInt8TypeMaxInt).
			WithSaturatingAdd().
			WithSaturatingSubtract().
			WithSaturatingMultiply()

	// UInt16Type represents the 16-bit unsigned integer type `UInt16`
	// which checks for overflow and underflow
	UInt16Type = NewNumericType(UInt16TypeName).
			WithIntRange(UInt16TypeMinInt, UInt16TypeMaxInt).
			WithSaturatingAdd().
			WithSaturatingSubtract().
			WithSaturatingMultiply()

	// UInt32Type represents the 32-bit unsigned integer type `UInt32`
	// which checks for overflow and underflow
	UInt32Type = NewNumericType(UInt32TypeName).
			WithIntRange(UInt32TypeMinInt, UInt32TypeMaxInt).
			WithSaturatingAdd().
			WithSaturatingSubtract().
			WithSaturatingMultiply()

	// UInt64Type represents the 64-bit unsigned integer type `UInt64`
	// which checks for overflow and underflow
	UInt64Type = NewNumericType(UInt64TypeName).
			WithIntRange(UInt64TypeMinInt, UInt64TypeMaxInt).
			WithSaturatingAdd().
			WithSaturatingSubtract().
			WithSaturatingMultiply()

	// UInt128Type represents the 128-bit unsigned integer type `UInt128`
	// which checks for overflow and underflow
	UInt128Type = NewNumericType(UInt128TypeName).
			WithIntRange(UInt128TypeMinIntBig, UInt128TypeMaxIntBig).
			WithSaturatingAdd().
			WithSaturatingSubtract().
			WithSaturatingMultiply()

	// UInt256Type represents the 256-bit unsigned integer type `UInt256`
	// which checks for overflow and underflow
	UInt256Type = NewNumericType(UInt256TypeName).
			WithIntRange(UInt256TypeMinIntBig, UInt256TypeMaxIntBig).
			WithSaturatingAdd().
			WithSaturatingSubtract().
			WithSaturatingMultiply()

	// Word8Type represents the 8-bit unsigned integer type `Word8`
	// which does NOT check for overflow and underflow
	Word8Type = NewNumericType(Word8TypeName).
			WithIntRange(Word8TypeMinInt, Word8TypeMaxInt)

	// Word16Type represents the 16-bit unsigned integer type `Word16`
	// which does NOT check for overflow and underflow
	Word16Type = NewNumericType(Word16TypeName).
			WithIntRange(Word16TypeMinInt, Word16TypeMaxInt)

	// Word32Type represents the 32-bit unsigned integer type `Word32`
	// which does NOT check for overflow and underflow
	Word32Type = NewNumericType(Word32TypeName).
			WithIntRange(Word32TypeMinInt, Word32TypeMaxInt)

	// Word64Type represents the 64-bit unsigned integer type `Word64`
	// which does NOT check for overflow and underflow
	Word64Type = NewNumericType(Word64TypeName).
			WithIntRange(Word64TypeMinInt, Word64TypeMaxInt)

	// FixedPointType represents the super-type of all fixed-point types
	FixedPointType = NewNumericType(FixedPointTypeName)

	// SignedFixedPointType represents the super-type of all signed fixed-point types
	SignedFixedPointType = NewNumericType(SignedFixedPointTypeName)

	// Fix64Type represents the 64-bit signed decimal fixed-point type `Fix64`
	// which has a scale of Fix64Scale, and checks for overflow and underflow
	Fix64Type = NewFixedPointNumericType(Fix64TypeName).
			WithIntRange(Fix64TypeMinIntBig, Fix64TypeMaxIntBig).
			WithFractionalRange(Fix64TypeMinFractionalBig, Fix64TypeMaxFractionalBig).
			WithScale(Fix64Scale).
			WithSaturatingAdd().
			WithSaturatingSubtract().
			WithSaturatingMultiply().
			WithSaturatingDivide()

	// UFix64Type represents the 64-bit unsigned decimal fixed-point type `UFix64`
	// which has a scale of 1E9, and checks for overflow and underflow
	UFix64Type = NewFixedPointNumericType(UFix64TypeName).
			WithIntRange(UFix64TypeMinIntBig, UFix64TypeMaxIntBig).
			WithFractionalRange(UFix64TypeMinFractionalBig, UFix64TypeMaxFractionalBig).
			WithScale(Fix64Scale).
			WithSaturatingAdd().
			WithSaturatingSubtract().
			WithSaturatingMultiply()
)

// Numeric type ranges
var (
	Int8TypeMinInt = new(big.Int).SetInt64(math.MinInt8)
	Int8TypeMaxInt = new(big.Int).SetInt64(math.MaxInt8)

	Int16TypeMinInt = new(big.Int).SetInt64(math.MinInt16)
	Int16TypeMaxInt = new(big.Int).SetInt64(math.MaxInt16)

	Int32TypeMinInt = new(big.Int).SetInt64(math.MinInt32)
	Int32TypeMaxInt = new(big.Int).SetInt64(math.MaxInt32)

	Int64TypeMinInt = new(big.Int).SetInt64(math.MinInt64)
	Int64TypeMaxInt = new(big.Int).SetInt64(math.MaxInt64)

	Int128TypeMinIntBig = func() *big.Int {
		int128TypeMin := big.NewInt(-1)
		int128TypeMin.Lsh(int128TypeMin, 127)
		return int128TypeMin
	}()

	Int128TypeMaxIntBig = func() *big.Int {
		int128TypeMax := big.NewInt(1)
		int128TypeMax.Lsh(int128TypeMax, 127)
		int128TypeMax.Sub(int128TypeMax, big.NewInt(1))
		return int128TypeMax
	}()

	Int256TypeMinIntBig = func() *big.Int {
		int256TypeMin := big.NewInt(-1)
		int256TypeMin.Lsh(int256TypeMin, 255)
		return int256TypeMin
	}()

	Int256TypeMaxIntBig = func() *big.Int {
		int256TypeMax := big.NewInt(1)
		int256TypeMax.Lsh(int256TypeMax, 255)
		int256TypeMax.Sub(int256TypeMax, big.NewInt(1))
		return int256TypeMax
	}()

	UIntTypeMin = new(big.Int)

	UInt8TypeMinInt = new(big.Int)
	UInt8TypeMaxInt = new(big.Int).SetUint64(math.MaxUint8)

	UInt16TypeMinInt = new(big.Int)
	UInt16TypeMaxInt = new(big.Int).SetUint64(math.MaxUint16)

	UInt32TypeMinInt = new(big.Int)
	UInt32TypeMaxInt = new(big.Int).SetUint64(math.MaxUint32)

	UInt64TypeMinInt = new(big.Int)
	UInt64TypeMaxInt = new(big.Int).SetUint64(math.MaxUint64)

	UInt128TypeMinIntBig = new(big.Int)

	UInt128TypeMaxIntBig = func() *big.Int {
		uInt128TypeMax := big.NewInt(1)
		uInt128TypeMax.Lsh(uInt128TypeMax, 128)
		uInt128TypeMax.Sub(uInt128TypeMax, big.NewInt(1))
		return uInt128TypeMax

	}()

	UInt256TypeMinIntBig = new(big.Int)

	UInt256TypeMaxIntBig = func() *big.Int {
		uInt256TypeMax := big.NewInt(1)
		uInt256TypeMax.Lsh(uInt256TypeMax, 256)
		uInt256TypeMax.Sub(uInt256TypeMax, big.NewInt(1))
		return uInt256TypeMax
	}()

	Word8TypeMinInt = new(big.Int)
	Word8TypeMaxInt = new(big.Int).SetUint64(math.MaxUint8)

	Word16TypeMinInt = new(big.Int)
	Word16TypeMaxInt = new(big.Int).SetUint64(math.MaxUint16)

	Word32TypeMinInt = new(big.Int)
	Word32TypeMaxInt = new(big.Int).SetUint64(math.MaxUint32)

	Word64TypeMinInt = new(big.Int)
	Word64TypeMaxInt = new(big.Int).SetUint64(math.MaxUint64)

	Fix64FactorBig = new(big.Int).SetUint64(uint64(Fix64Factor))

	Fix64TypeMinIntBig = fixedpoint.Fix64TypeMinIntBig
	Fix64TypeMaxIntBig = fixedpoint.Fix64TypeMaxIntBig

	Fix64TypeMinFractionalBig = fixedpoint.Fix64TypeMinFractionalBig
	Fix64TypeMaxFractionalBig = fixedpoint.Fix64TypeMaxFractionalBig

	UFix64TypeMinIntBig = fixedpoint.UFix64TypeMinIntBig
	UFix64TypeMaxIntBig = fixedpoint.UFix64TypeMaxIntBig

	UFix64TypeMinFractionalBig = fixedpoint.UFix64TypeMinFractionalBig
	UFix64TypeMaxFractionalBig = fixedpoint.UFix64TypeMaxFractionalBig
)

const Fix64Scale = fixedpoint.Fix64Scale
const Fix64Factor = fixedpoint.Fix64Factor

const Fix64TypeMinInt = fixedpoint.Fix64TypeMinInt
const Fix64TypeMaxInt = fixedpoint.Fix64TypeMaxInt

const Fix64TypeMinFractional = fixedpoint.Fix64TypeMinFractional
const Fix64TypeMaxFractional = fixedpoint.Fix64TypeMaxFractional

const UFix64TypeMinInt = fixedpoint.UFix64TypeMinInt
const UFix64TypeMaxInt = fixedpoint.UFix64TypeMaxInt

const UFix64TypeMinFractional = fixedpoint.UFix64TypeMinFractional
const UFix64TypeMaxFractional = fixedpoint.UFix64TypeMaxFractional

// ArrayType

type ArrayType interface {
	ValueIndexableType
	isArrayType()
}

const arrayTypeContainsFunctionDocString = `
Returns true if the given object is in the array
`

const arrayTypeLengthFieldDocString = `
Returns the number of elements in the array
`

const arrayTypeAppendFunctionDocString = `
Adds the given element to the end of the array
`

const arrayTypeAppendAllFunctionDocString = `
Adds all the elements from the given array to the end of the array
`

const arrayTypeConcatFunctionDocString = `
Returns a new array which contains the given array concatenated to the end of the original array, but does not modify the original array
`

const arrayTypeInsertFunctionDocString = `
Inserts the given element at the given index of the array.

The index must be within the bounds of the array.
If the index is outside the bounds, the program aborts.

The existing element at the supplied index is not overwritten.

All the elements after the new inserted element are shifted to the right by one
`

const arrayTypeRemoveFunctionDocString = `
Removes the element at the given index from the array and returns it.

The index must be within the bounds of the array.
If the index is outside the bounds, the program aborts
`

const arrayTypeRemoveFirstFunctionDocString = `
Removes the first element from the array and returns it.

The array must not be empty. If the array is empty, the program aborts
`

const arrayTypeRemoveLastFunctionDocString = `
Removes the last element from the array and returns it.

The array must not be empty. If the array is empty, the program aborts
`

func getArrayMembers(arrayType ArrayType) map[string]MemberResolver {

	members := map[string]MemberResolver{
		"contains": {
			Kind: common.DeclarationKindFunction,
			Resolve: func(identifier string, targetRange ast.Range, report func(error)) *Member {

				elementType := arrayType.ElementType(false)

				// It is impossible for an array of resources to have a `contains` function:
				// if the resource is passed as an argument, it cannot be inside the array

				if elementType.IsResourceType() {
					report(
						&InvalidResourceArrayMemberError{
							Name:            identifier,
							DeclarationKind: common.DeclarationKindFunction,
							Range:           targetRange,
						},
					)
				}

				// TODO: implement Equatable interface: https://github.com/dapperlabs/bamboo-node/issues/78

				if !elementType.IsEquatable() {
					report(
						&NotEquatableTypeError{
							Type:  elementType,
							Range: targetRange,
						},
					)
				}

				return NewPublicFunctionMember(
					arrayType,
					identifier,
					ArrayContainsFunctionType(elementType),
					arrayTypeContainsFunctionDocString,
				)
			},
		},
		"length": {
			Kind: common.DeclarationKindField,
			Resolve: func(identifier string, _ ast.Range, _ func(error)) *Member {
				return NewPublicConstantFieldMember(
					arrayType,
					identifier,
					IntType,
					arrayTypeLengthFieldDocString,
				)
			},
		},
	}

	// TODO: maybe still return members but report a helpful error?

	if _, ok := arrayType.(*VariableSizedType); ok {

		members["append"] = MemberResolver{
			Kind: common.DeclarationKindFunction,
			Resolve: func(identifier string, targetRange ast.Range, report func(error)) *Member {
				elementType := arrayType.ElementType(false)
				return NewPublicFunctionMember(
					arrayType,
					identifier,
					ArrayAppendFunctionType(elementType),
					arrayTypeAppendFunctionDocString,
				)
			},
		}

		members["appendAll"] = MemberResolver{
			Kind: common.DeclarationKindFunction,
			Resolve: func(identifier string, targetRange ast.Range, report func(error)) *Member {

				elementType := arrayType.ElementType(false)

				if elementType.IsResourceType() {
					report(
						&InvalidResourceArrayMemberError{
							Name:            identifier,
							DeclarationKind: common.DeclarationKindFunction,
							Range:           targetRange,
						},
					)
				}

				return NewPublicFunctionMember(
					arrayType,
					identifier,
					ArrayAppendAllFunctionType(arrayType),
					arrayTypeAppendAllFunctionDocString,
				)
			},
		}

		members["concat"] = MemberResolver{
			Kind: common.DeclarationKindFunction,
			Resolve: func(identifier string, targetRange ast.Range, report func(error)) *Member {

				// TODO: maybe allow for resource element type

				elementType := arrayType.ElementType(false)

				if elementType.IsResourceType() {
					report(
						&InvalidResourceArrayMemberError{
							Name:            identifier,
							DeclarationKind: common.DeclarationKindFunction,
							Range:           targetRange,
						},
					)
				}

				return NewPublicFunctionMember(
					arrayType,
					identifier,
					ArrayConcatFunctionType(arrayType),
					arrayTypeConcatFunctionDocString,
				)
			},
		}

		members["insert"] = MemberResolver{
			Kind: common.DeclarationKindFunction,
			Resolve: func(identifier string, _ ast.Range, _ func(error)) *Member {

				elementType := arrayType.ElementType(false)

				return NewPublicFunctionMember(
					arrayType,
					identifier,
					ArrayInsertFunctionType(elementType),
					arrayTypeInsertFunctionDocString,
				)
			},
		}

		members["remove"] = MemberResolver{
			Kind: common.DeclarationKindFunction,
			Resolve: func(identifier string, _ ast.Range, _ func(error)) *Member {

				elementType := arrayType.ElementType(false)

				return NewPublicFunctionMember(
					arrayType,
					identifier,
					ArrayRemoveFunctionType(elementType),
					arrayTypeRemoveFunctionDocString,
				)
			},
		}

		members["removeFirst"] = MemberResolver{
			Kind: common.DeclarationKindFunction,
			Resolve: func(identifier string, _ ast.Range, _ func(error)) *Member {

				elementType := arrayType.ElementType(false)

				return NewPublicFunctionMember(
					arrayType,
					identifier,
					ArrayRemoveFirstFunctionType(elementType),

					arrayTypeRemoveFirstFunctionDocString,
				)
			},
		}

		members["removeLast"] = MemberResolver{
			Kind: common.DeclarationKindFunction,
			Resolve: func(identifier string, _ ast.Range, _ func(error)) *Member {

				elementType := arrayType.ElementType(false)

				return NewPublicFunctionMember(
					arrayType,
					identifier,
					ArrayRemoveLastFunctionType(elementType),
					arrayTypeRemoveLastFunctionDocString,
				)
			},
		}
	}

	return withBuiltinMembers(arrayType, members)
}

func ArrayRemoveLastFunctionType(elementType Type) *FunctionType {
	return &FunctionType{
		ReturnTypeAnnotation: NewTypeAnnotation(
			elementType,
		),
	}
}

func ArrayRemoveFirstFunctionType(elementType Type) *FunctionType {
	return &FunctionType{
		ReturnTypeAnnotation: NewTypeAnnotation(
			elementType,
		),
	}
}

func ArrayRemoveFunctionType(elementType Type) *FunctionType {
	return &FunctionType{
		Parameters: []*Parameter{
			{
				Identifier:     "at",
				TypeAnnotation: NewTypeAnnotation(IntegerType),
			},
		},
		ReturnTypeAnnotation: NewTypeAnnotation(
			elementType,
		),
	}
}

func ArrayInsertFunctionType(elementType Type) *FunctionType {
	return &FunctionType{
		Parameters: []*Parameter{
			{
				Identifier:     "at",
				TypeAnnotation: NewTypeAnnotation(IntegerType),
			},
			{
				Label:          ArgumentLabelNotRequired,
				Identifier:     "element",
				TypeAnnotation: NewTypeAnnotation(elementType),
			},
		},
		ReturnTypeAnnotation: NewTypeAnnotation(
			VoidType,
		),
	}
}

func ArrayConcatFunctionType(arrayType Type) *FunctionType {
	typeAnnotation := NewTypeAnnotation(arrayType)
	return &FunctionType{
		Parameters: []*Parameter{
			{
				Label:          ArgumentLabelNotRequired,
				Identifier:     "other",
				TypeAnnotation: typeAnnotation,
			},
		},
		ReturnTypeAnnotation: typeAnnotation,
	}
}

func ArrayContainsFunctionType(elementType Type) *FunctionType {
	return &FunctionType{
		Parameters: []*Parameter{
			{
				Label:          ArgumentLabelNotRequired,
				Identifier:     "element",
				TypeAnnotation: NewTypeAnnotation(elementType),
			},
		},
		ReturnTypeAnnotation: NewTypeAnnotation(
			BoolType,
		),
	}
}

func ArrayAppendAllFunctionType(arrayType Type) *FunctionType {
	return &FunctionType{
		Parameters: []*Parameter{
			{
				Label:          ArgumentLabelNotRequired,
				Identifier:     "other",
				TypeAnnotation: NewTypeAnnotation(arrayType),
			},
		},
		ReturnTypeAnnotation: NewTypeAnnotation(VoidType),
	}
}

func ArrayAppendFunctionType(elementType Type) *FunctionType {
	return &FunctionType{
		Parameters: []*Parameter{
			{
				Label:          ArgumentLabelNotRequired,
				Identifier:     "element",
				TypeAnnotation: NewTypeAnnotation(elementType),
			},
		},
		ReturnTypeAnnotation: NewTypeAnnotation(
			VoidType,
		),
	}
}

// VariableSizedType is a variable sized array type
type VariableSizedType struct {
	Type                Type
	memberResolvers     map[string]MemberResolver
	memberResolversOnce sync.Once
}

func (*VariableSizedType) IsType() {}

func (*VariableSizedType) isArrayType() {}

func (t *VariableSizedType) String() string {
	return fmt.Sprintf("[%s]", t.Type)
}

func (t *VariableSizedType) QualifiedString() string {
	return fmt.Sprintf("[%s]", t.Type.QualifiedString())
}

func (t *VariableSizedType) ID() TypeID {
	return TypeID(fmt.Sprintf("[%s]", t.Type.ID()))
}

func (t *VariableSizedType) Equal(other Type) bool {
	otherArray, ok := other.(*VariableSizedType)
	if !ok {
		return false
	}

	return t.Type.Equal(otherArray.Type)
}

func (t *VariableSizedType) GetMembers() map[string]MemberResolver {
	t.initializeMemberResolvers()
	return t.memberResolvers
}

func (t *VariableSizedType) initializeMemberResolvers() {
	t.memberResolversOnce.Do(func() {
		t.memberResolvers = getArrayMembers(t)
	})
}

func (t *VariableSizedType) IsResourceType() bool {
	return t.Type.IsResourceType()
}

func (t *VariableSizedType) IsInvalidType() bool {
	return t.Type.IsInvalidType()
}

func (t *VariableSizedType) IsStorable(results map[*Member]bool) bool {
	return t.Type.IsStorable(results)
}

func (t *VariableSizedType) IsExternallyReturnable(results map[*Member]bool) bool {
	return t.Type.IsExternallyReturnable(results)
}

func (t *VariableSizedType) IsImportable(results map[*Member]bool) bool {
	return t.Type.IsImportable(results)
}

func (*VariableSizedType) IsEquatable() bool {
	// TODO:
	return false
}

func (t *VariableSizedType) TypeAnnotationState() TypeAnnotationState {
	return t.Type.TypeAnnotationState()
}

func (t *VariableSizedType) RewriteWithRestrictedTypes() (Type, bool) {
	rewrittenType, rewritten := t.Type.RewriteWithRestrictedTypes()
	if rewritten {
		return &VariableSizedType{
			Type: rewrittenType,
		}, true
	} else {
		return t, false
	}
}

func (*VariableSizedType) isValueIndexableType() bool {
	return true
}

func (*VariableSizedType) AllowsValueIndexingAssignment() bool {
	return true
}

func (t *VariableSizedType) ElementType(_ bool) Type {
	return t.Type
}

func (t *VariableSizedType) IndexingType() Type {
	return IntegerType
}

func (t *VariableSizedType) Unify(
	other Type,
	typeParameters *TypeParameterTypeOrderedMap,
	report func(err error),
	outerRange ast.Range,
) bool {

	otherArray, ok := other.(*VariableSizedType)
	if !ok {
		return false
	}

	return t.Type.Unify(otherArray.Type, typeParameters, report, outerRange)
}

func (t *VariableSizedType) Resolve(typeArguments *TypeParameterTypeOrderedMap) Type {
	newInnerType := t.Type.Resolve(typeArguments)
	if newInnerType == nil {
		return nil
	}

	return &VariableSizedType{
		Type: newInnerType,
	}
}

// ConstantSizedType is a constant sized array type
type ConstantSizedType struct {
	Type                Type
	Size                int64
	memberResolvers     map[string]MemberResolver
	memberResolversOnce sync.Once
}

func (*ConstantSizedType) IsType() {}

func (*ConstantSizedType) isArrayType() {}

func (t *ConstantSizedType) String() string {
	return fmt.Sprintf("[%s; %d]", t.Type, t.Size)
}

func (t *ConstantSizedType) QualifiedString() string {
	return fmt.Sprintf("[%s; %d]", t.Type.QualifiedString(), t.Size)
}

func (t *ConstantSizedType) ID() TypeID {
	return TypeID(fmt.Sprintf("[%s;%d]", t.Type.ID(), t.Size))
}

func (t *ConstantSizedType) Equal(other Type) bool {
	otherArray, ok := other.(*ConstantSizedType)
	if !ok {
		return false
	}

	return t.Type.Equal(otherArray.Type) &&
		t.Size == otherArray.Size
}

func (t *ConstantSizedType) GetMembers() map[string]MemberResolver {
	t.initializeMemberResolvers()
	return t.memberResolvers
}

func (t *ConstantSizedType) initializeMemberResolvers() {
	t.memberResolversOnce.Do(func() {
		t.memberResolvers = getArrayMembers(t)
	})
}

func (t *ConstantSizedType) IsResourceType() bool {
	return t.Type.IsResourceType()
}

func (t *ConstantSizedType) IsInvalidType() bool {
	return t.Type.IsInvalidType()
}

func (t *ConstantSizedType) IsStorable(results map[*Member]bool) bool {
	return t.Type.IsStorable(results)
}

func (t *ConstantSizedType) IsExternallyReturnable(results map[*Member]bool) bool {
	return t.Type.IsStorable(results)
}

func (t *ConstantSizedType) IsImportable(results map[*Member]bool) bool {
	return t.Type.IsImportable(results)
}

func (*ConstantSizedType) IsEquatable() bool {
	// TODO:
	return false
}

func (t *ConstantSizedType) TypeAnnotationState() TypeAnnotationState {
	return t.Type.TypeAnnotationState()
}

func (t *ConstantSizedType) RewriteWithRestrictedTypes() (Type, bool) {
	rewrittenType, rewritten := t.Type.RewriteWithRestrictedTypes()
	if rewritten {
		return &ConstantSizedType{
			Type: rewrittenType,
			Size: t.Size,
		}, true
	} else {
		return t, false
	}
}

func (*ConstantSizedType) isValueIndexableType() bool {
	return true
}

func (*ConstantSizedType) AllowsValueIndexingAssignment() bool {
	return true
}

func (t *ConstantSizedType) ElementType(_ bool) Type {
	return t.Type
}

func (t *ConstantSizedType) IndexingType() Type {
	return IntegerType
}

func (t *ConstantSizedType) Unify(
	other Type,
	typeParameters *TypeParameterTypeOrderedMap,
	report func(err error),
	outerRange ast.Range,
) bool {

	otherArray, ok := other.(*ConstantSizedType)
	if !ok {
		return false
	}

	if t.Size != otherArray.Size {
		return false
	}

	return t.Type.Unify(otherArray.Type, typeParameters, report, outerRange)
}

func (t *ConstantSizedType) Resolve(typeArguments *TypeParameterTypeOrderedMap) Type {
	newInnerType := t.Type.Resolve(typeArguments)
	if newInnerType == nil {
		return nil
	}

	return &ConstantSizedType{
		Type: newInnerType,
		Size: t.Size,
	}
}

// Parameter

func formatParameter(spaces bool, label, identifier, typeAnnotation string) string {
	var builder strings.Builder

	if label != "" {
		builder.WriteString(label)
		if spaces {
			builder.WriteRune(' ')
		}
	}

	if identifier != "" {
		builder.WriteString(identifier)
		builder.WriteRune(':')
		if spaces {
			builder.WriteRune(' ')
		}
	}

	builder.WriteString(typeAnnotation)

	return builder.String()
}

type Parameter struct {
	Label          string
	Identifier     string
	TypeAnnotation *TypeAnnotation
}

func (p *Parameter) String() string {
	return formatParameter(
		true,
		p.Label,
		p.Identifier,
		p.TypeAnnotation.String(),
	)
}

func (p *Parameter) QualifiedString() string {
	return formatParameter(
		true,
		p.Label,
		p.Identifier,
		p.TypeAnnotation.QualifiedString(),
	)
}

// EffectiveArgumentLabel returns the effective argument label that
// an argument in a call must use:
// If no argument label is declared for parameter,
// the parameter name is used as the argument label
//
func (p *Parameter) EffectiveArgumentLabel() string {
	if p.Label != "" {
		return p.Label
	}
	return p.Identifier
}

// TypeParameter

type TypeParameter struct {
	Name      string
	TypeBound Type
	Optional  bool
}

func (p TypeParameter) string(typeFormatter func(Type) string) string {
	var builder strings.Builder
	builder.WriteString(p.Name)
	if p.TypeBound != nil {
		builder.WriteString(": ")
		builder.WriteString(typeFormatter(p.TypeBound))
	}
	return builder.String()
}

func (p TypeParameter) String() string {
	return p.string(func(t Type) string {
		return t.String()
	})
}

func (p TypeParameter) QualifiedString() string {
	return p.string(func(t Type) string {
		return t.QualifiedString()
	})
}

func (p TypeParameter) Equal(other *TypeParameter) bool {
	if p.Name != other.Name {
		return false
	}

	if p.TypeBound == nil {
		if other.TypeBound != nil {
			return false
		}
	} else {
		if other.TypeBound == nil ||
			!p.TypeBound.Equal(other.TypeBound) {

			return false
		}
	}

	return p.Optional == other.Optional
}

func (p TypeParameter) checkTypeBound(ty Type, typeRange ast.Range) error {
	if p.TypeBound == nil ||
		p.TypeBound.IsInvalidType() ||
		ty.IsInvalidType() {

		return nil
	}

	if !IsSubType(ty, p.TypeBound) {
		return &TypeMismatchError{
			ExpectedType: p.TypeBound,
			ActualType:   ty,
			Range:        typeRange,
		}
	}

	return nil
}

// Function types

func formatFunctionType(
	spaces bool,
	receiverType string,
	typeParameters []string,
	parameters []string,
	returnTypeAnnotation string,
) string {

	var builder strings.Builder
	builder.WriteRune('(')

	if receiverType != "" {
		builder.WriteString(receiverType)
		builder.WriteRune('#')
	}

	if len(typeParameters) > 0 {
		builder.WriteRune('<')
		for i, typeParameter := range typeParameters {
			if i > 0 {
				builder.WriteRune(',')
				if spaces {
					builder.WriteRune(' ')
				}
			}
			builder.WriteString(typeParameter)
		}
		builder.WriteRune('>')
	}
	builder.WriteRune('(')
	for i, parameter := range parameters {
		if i > 0 {
			builder.WriteRune(',')
			if spaces {
				builder.WriteRune(' ')
			}
		}
		builder.WriteString(parameter)
	}
	builder.WriteString("):")
	if spaces {
		builder.WriteRune(' ')
	}
	builder.WriteString(returnTypeAnnotation)
	builder.WriteRune(')')
	return builder.String()
}

// FunctionType
//
type FunctionType struct {
	ReceiverType             Type
	IsConstructor            bool
	TypeParameters           []*TypeParameter
	Parameters               []*Parameter
	ReturnTypeAnnotation     *TypeAnnotation
	RequiredArgumentCount    *int
	ArgumentExpressionsCheck ArgumentExpressionsCheck
	Members                  *StringMemberOrderedMap
}

func RequiredArgumentCount(count int) *int {
	return &count
}

func (*FunctionType) IsType() {}

func (t *FunctionType) CheckArgumentExpressions(
	checker *Checker,
	argumentExpressions []ast.Expression,
	invocationRange ast.Range,
) {
	if t.ArgumentExpressionsCheck == nil {
		return
	}
	t.ArgumentExpressionsCheck(checker, argumentExpressions, invocationRange)
}

func (t *FunctionType) String() string {

	var receiverType string
	if t.ReceiverType != nil {
		receiverType = t.ReceiverType.String()
	}

	typeParameters := make([]string, len(t.TypeParameters))

	for i, typeParameter := range t.TypeParameters {
		typeParameters[i] = typeParameter.String()
	}

	parameters := make([]string, len(t.Parameters))

	for i, parameter := range t.Parameters {
		parameters[i] = parameter.String()
	}

	returnTypeAnnotation := t.ReturnTypeAnnotation.String()

	return formatFunctionType(
		true,
		receiverType,
		typeParameters,
		parameters,
		returnTypeAnnotation,
	)
}

func (t *FunctionType) QualifiedString() string {

	var receiverType string
	if t.ReceiverType != nil {
		receiverType = t.ReceiverType.QualifiedString()
	}

	typeParameters := make([]string, len(t.TypeParameters))

	for i, typeParameter := range t.TypeParameters {
		typeParameters[i] = typeParameter.QualifiedString()
	}

	parameters := make([]string, len(t.Parameters))

	for i, parameter := range t.Parameters {
		parameters[i] = parameter.QualifiedString()
	}

	returnTypeAnnotation := t.ReturnTypeAnnotation.QualifiedString()

	return formatFunctionType(
		true,
		receiverType,
		typeParameters,
		parameters,
		returnTypeAnnotation,
	)
}

// NOTE: parameter names and argument labels are *not* part of the ID!
func (t *FunctionType) ID() TypeID {

	var receiverType string
	if t.ReceiverType != nil {
		receiverType = string(t.ReceiverType.ID())
	}

	typeParameters := make([]string, len(t.TypeParameters))

	for i, typeParameter := range t.TypeParameters {
		typeParameters[i] = string(typeParameter.TypeBound.ID())
	}

	parameters := make([]string, len(t.Parameters))

	for i, parameter := range t.Parameters {
		parameters[i] = string(parameter.TypeAnnotation.Type.ID())
	}

	returnTypeAnnotation := string(t.ReturnTypeAnnotation.Type.ID())

	return TypeID(
		formatFunctionType(
			false,
			receiverType,
			typeParameters,
			parameters,
			returnTypeAnnotation,
		),
	)
}

// NOTE: parameter names and argument labels are intentionally *not* considered!
func (t *FunctionType) Equal(other Type) bool {
	otherFunction, ok := other.(*FunctionType)
	if !ok {
		return false
	}

	// type parameters

	if len(t.TypeParameters) != len(otherFunction.TypeParameters) {
		return false
	}

	for i, typeParameter := range t.TypeParameters {
		otherTypeParameter := otherFunction.TypeParameters[i]
		if !typeParameter.Equal(otherTypeParameter) {
			return false
		}
	}

	// parameters

	if len(t.Parameters) != len(otherFunction.Parameters) {
		return false
	}

	for i, parameter := range t.Parameters {
		otherParameter := otherFunction.Parameters[i]
		if !parameter.TypeAnnotation.Equal(otherParameter.TypeAnnotation) {
			return false
		}
	}

	// Ensures that a constructor function type is
	// NOT equal to a function type with the same parameters, return type, etc.

	if t.IsConstructor != otherFunction.IsConstructor {
		return false
	}

	// return type

	if !t.ReturnTypeAnnotation.Type.
		Equal(otherFunction.ReturnTypeAnnotation.Type) {
		return false
	}

	// receiver type

	if t.ReceiverType != nil {
		if otherFunction.ReceiverType == nil {
			return false
		}

		if !t.ReceiverType.Equal(otherFunction.ReceiverType) {
			return false
		}

	} else if otherFunction.ReceiverType != nil {
		return false
	}

	// constructors

	if t.IsConstructor != otherFunction.IsConstructor {
		return false
	}

	return true
}

func (t *FunctionType) HasSameArgumentLabels(other *FunctionType) bool {
	if len(t.Parameters) != len(other.Parameters) {
		return false
	}

	for i, parameter := range t.Parameters {
		otherParameter := other.Parameters[i]
		if parameter.EffectiveArgumentLabel() != otherParameter.EffectiveArgumentLabel() {
			return false
		}
	}

	return true
}

func (*FunctionType) IsResourceType() bool {
	return false
}

func (t *FunctionType) IsInvalidType() bool {

	for _, typeParameter := range t.TypeParameters {

		if typeParameter.TypeBound != nil &&
			typeParameter.TypeBound.IsInvalidType() {

			return true
		}
	}

	for _, parameter := range t.Parameters {
		if parameter.TypeAnnotation.Type.IsInvalidType() {
			return true
		}
	}

	return t.ReturnTypeAnnotation.Type.IsInvalidType()
}

func (t *FunctionType) IsStorable(_ map[*Member]bool) bool {
	// Functions cannot be stored, as they cannot be serialized
	return false
}

func (t *FunctionType) IsExternallyReturnable(_ map[*Member]bool) bool {
	// Functions cannot be exported, as they cannot be serialized
	return false
}

func (t *FunctionType) IsImportable(_ map[*Member]bool) bool {
	return false
}

func (*FunctionType) IsEquatable() bool {
	return false
}

func (t *FunctionType) TypeAnnotationState() TypeAnnotationState {

	for _, typeParameter := range t.TypeParameters {
		typeParameterTypeAnnotationState := typeParameter.TypeBound.TypeAnnotationState()
		if typeParameterTypeAnnotationState != TypeAnnotationStateValid {
			return typeParameterTypeAnnotationState
		}
	}

	for _, parameter := range t.Parameters {
		parameterTypeAnnotationState := parameter.TypeAnnotation.TypeAnnotationState()
		if parameterTypeAnnotationState != TypeAnnotationStateValid {
			return parameterTypeAnnotationState
		}
	}

	returnTypeAnnotationState := t.ReturnTypeAnnotation.TypeAnnotationState()
	if returnTypeAnnotationState != TypeAnnotationStateValid {
		return returnTypeAnnotationState
	}

	return TypeAnnotationStateValid
}

func (t *FunctionType) RewriteWithRestrictedTypes() (Type, bool) {
	anyRewritten := false

	rewrittenTypeParameterTypeBounds := map[*TypeParameter]Type{}

	for _, typeParameter := range t.TypeParameters {
		if typeParameter.TypeBound == nil {
			continue
		}

		rewrittenType, rewritten := typeParameter.TypeBound.RewriteWithRestrictedTypes()
		if rewritten {
			anyRewritten = true
			rewrittenTypeParameterTypeBounds[typeParameter] = rewrittenType
		}
	}

	rewrittenParameterTypes := map[*Parameter]Type{}

	for _, parameter := range t.Parameters {
		rewrittenType, rewritten := parameter.TypeAnnotation.Type.RewriteWithRestrictedTypes()
		if rewritten {
			anyRewritten = true
			rewrittenParameterTypes[parameter] = rewrittenType
		}
	}

	rewrittenReturnType, rewritten := t.ReturnTypeAnnotation.Type.RewriteWithRestrictedTypes()
	if rewritten {
		anyRewritten = true
	}

	if anyRewritten {
		var rewrittenTypeParameters []*TypeParameter
		if len(t.TypeParameters) > 0 {
			rewrittenTypeParameters = make([]*TypeParameter, len(t.TypeParameters))
			for i, typeParameter := range t.TypeParameters {
				rewrittenTypeBound, ok := rewrittenTypeParameterTypeBounds[typeParameter]
				if ok {
					rewrittenTypeParameters[i] = &TypeParameter{
						Name:      typeParameter.Name,
						TypeBound: rewrittenTypeBound,
						Optional:  typeParameter.Optional,
					}
				} else {
					rewrittenTypeParameters[i] = typeParameter
				}
			}
		}

		var rewrittenParameters []*Parameter
		if len(t.Parameters) > 0 {
			rewrittenParameters = make([]*Parameter, len(t.Parameters))
			for i, parameter := range t.Parameters {
				rewrittenParameterType, ok := rewrittenParameterTypes[parameter]
				if ok {
					rewrittenParameters[i] = &Parameter{
						Label:          parameter.Label,
						Identifier:     parameter.Identifier,
						TypeAnnotation: NewTypeAnnotation(rewrittenParameterType),
					}
				} else {
					rewrittenParameters[i] = parameter
				}
			}
		}

		return &FunctionType{
			TypeParameters:        rewrittenTypeParameters,
			Parameters:            rewrittenParameters,
			ReturnTypeAnnotation:  NewTypeAnnotation(rewrittenReturnType),
			RequiredArgumentCount: t.RequiredArgumentCount,
		}, true
	} else {
		return t, false
	}
}

func (t *FunctionType) ArgumentLabels() (argumentLabels []string) {

	for _, parameter := range t.Parameters {

		argumentLabel := ArgumentLabelNotRequired
		if parameter.Label != "" {
			argumentLabel = parameter.Label
		} else if parameter.Identifier != "" {
			argumentLabel = parameter.Identifier
		}

		argumentLabels = append(argumentLabels, argumentLabel)
	}

	return
}

func (t *FunctionType) Unify(
	other Type,
	typeParameters *TypeParameterTypeOrderedMap,
	report func(err error),
	outerRange ast.Range,
) (
	result bool,
) {

	otherFunction, ok := other.(*FunctionType)
	if !ok {
		return false
	}

	// TODO: type parameters ?

	if len(t.TypeParameters) > 0 ||
		len(otherFunction.TypeParameters) > 0 {

		return false
	}

	// parameters

	if len(t.Parameters) != len(otherFunction.Parameters) {
		return false
	}

	for i, parameter := range t.Parameters {
		otherParameter := otherFunction.Parameters[i]
		parameterUnified := parameter.TypeAnnotation.Type.Unify(
			otherParameter.TypeAnnotation.Type,
			typeParameters,
			report,
			outerRange,
		)
		result = result || parameterUnified
	}

	// return type

	returnTypeUnified := t.ReturnTypeAnnotation.Type.Unify(
		otherFunction.ReturnTypeAnnotation.Type,
		typeParameters,
		report,
		outerRange,
	)

	result = result || returnTypeUnified

	return
}

func (t *FunctionType) Resolve(typeArguments *TypeParameterTypeOrderedMap) Type {

	// TODO: type parameters ?

	// parameters

	var newParameters []*Parameter

	for _, parameter := range t.Parameters {
		newParameterType := parameter.TypeAnnotation.Type.Resolve(typeArguments)
		if newParameterType == nil {
			return nil
		}

		newParameters = append(newParameters,
			&Parameter{
				Label:          parameter.Label,
				Identifier:     parameter.Identifier,
				TypeAnnotation: NewTypeAnnotation(newParameterType),
			},
		)
	}

	// return type

	newReturnType := t.ReturnTypeAnnotation.Type.Resolve(typeArguments)
	if newReturnType == nil {
		return nil
	}

	return &FunctionType{
		Parameters:            newParameters,
		ReturnTypeAnnotation:  NewTypeAnnotation(newReturnType),
		RequiredArgumentCount: t.RequiredArgumentCount,
	}

}

func (t *FunctionType) GetMembers() map[string]MemberResolver {
	// TODO: optimize
	var members map[string]MemberResolver
	if t.Members != nil {
		members = make(map[string]MemberResolver, t.Members.Len())
		t.Members.Foreach(func(name string, loopMember *Member) {
			// NOTE: don't capture loop variable
			member := loopMember
			members[name] = MemberResolver{
				Kind: member.DeclarationKind,
				Resolve: func(_ string, _ ast.Range, _ func(error)) *Member {
					return member
				},
			}
		})
	}
	return withBuiltinMembers(t, members)
}

type ArgumentExpressionsCheck func(
	checker *Checker,
	argumentExpressions []ast.Expression,
	invocationRange ast.Range,
)

// BaseTypeActivation is the base activation that contains
// the types available in programs
//
var BaseTypeActivation = NewVariableActivation(nil)

func init() {

	types := AllNumberTypes[:]

	types = append(
		types,
		MetaType,
		VoidType,
		AnyStructType,
		AnyResourceType,
		NeverType,
		BoolType,
		CharacterType,
		StringType,
		&AddressType{},
		AuthAccountType,
		PublicAccountType,
		PathType,
		StoragePathType,
		CapabilityPathType,
		PrivatePathType,
		PublicPathType,
		&CapabilityType{},
		DeployedContractType,
		BlockType,
		AccountKeyType,
		PublicKeyType,
		SignatureAlgorithmType,
		HashAlgorithmType,
	)

	for _, ty := range types {
		typeName := ty.String()

		// Check that the type is not accidentally redeclared

		if BaseTypeActivation.Find(typeName) != nil {
			panic(errors.NewUnreachableError())
		}

		BaseTypeActivation.Set(
			typeName,
			baseTypeVariable(typeName, ty),
		)
	}

	// The AST contains empty type annotations, resolve them to Void

	BaseTypeActivation.Set(
		"",
		BaseTypeActivation.Find("Void"),
	)
}

func baseTypeVariable(name string, ty Type) *Variable {
	return &Variable{
		Identifier:      name,
		Type:            ty,
		DeclarationKind: common.DeclarationKindType,
		IsConstant:      true,
		IsBaseValue:     true,
		Access:          ast.AccessPublic,
	}
}

// BaseValueActivation is the base activation that contains
// the values available in programs
//
var BaseValueActivation = NewVariableActivation(nil)

var AllSignedFixedPointTypes = []Type{
	Fix64Type,
}

var AllUnsignedFixedPointTypes = []Type{
	UFix64Type,
}

var AllFixedPointTypes = append(
	append(
		AllUnsignedFixedPointTypes[:],
		AllSignedFixedPointTypes...,
	),
	FixedPointType,
	SignedFixedPointType,
)

var AllSignedIntegerTypes = []Type{
	IntType,
	Int8Type,
	Int16Type,
	Int32Type,
	Int64Type,
	Int128Type,
	Int256Type,
}

var AllUnsignedIntegerTypes = []Type{
	// UInt*
	UIntType,
	UInt8Type,
	UInt16Type,
	UInt32Type,
	UInt64Type,
	UInt128Type,
	UInt256Type,
	// Word*
	Word8Type,
	Word16Type,
	Word32Type,
	Word64Type,
}

var AllIntegerTypes = append(
	append(
		AllUnsignedIntegerTypes[:],
		AllSignedIntegerTypes...,
	),
	IntegerType,
	SignedIntegerType,
)

var AllNumberTypes = append(
	append(
		AllIntegerTypes[:],
		AllFixedPointTypes...,
	),
	NumberType,
	SignedNumberType,
)

const NumberTypeMinFieldName = "min"
const NumberTypeMaxFieldName = "max"

const numberTypeMinFieldDocString = `The minimum integer of this type`
const numberTypeMaxFieldDocString = `The maximum integer of this type`

const fixedPointNumberTypeMinFieldDocString = `The minimum fixed-point value of this type`
const fixedPointNumberTypeMaxFieldDocString = `The maximum fixed-point value of this type`

const numberConversionFunctionDocStringSuffix = `
The value must be within the bounds of this type.
If a value is passed that is outside the bounds, the program aborts.`

func init() {

	// Declare a conversion function for all (leaf) number types

	for _, numberType := range AllNumberTypes {

		switch numberType {
		case NumberType, SignedNumberType,
			IntegerType, SignedIntegerType,
			FixedPointType, SignedFixedPointType:
			continue

		default:
			typeName := numberType.String()

			// Check that the function is not accidentally redeclared

			if BaseValueActivation.Find(typeName) != nil {
				panic(errors.NewUnreachableError())
			}

			functionType := &FunctionType{
				Parameters: []*Parameter{
					{
						Label:          ArgumentLabelNotRequired,
						Identifier:     "value",
						TypeAnnotation: NewTypeAnnotation(NumberType),
					},
				},
				ReturnTypeAnnotation:     NewTypeAnnotation(numberType),
				ArgumentExpressionsCheck: numberFunctionArgumentExpressionsChecker(numberType),
			}

			addMember := func(member *Member) {
				if functionType.Members == nil {
					functionType.Members = NewStringMemberOrderedMap()
				}
				name := member.Identifier.Identifier
				_, exists := functionType.Members.Get(name)
				if exists {
					panic(errors.NewUnreachableError())
				}
				functionType.Members.Set(name, member)
			}

			switch numberType := numberType.(type) {
			case *NumericType:
				if numberType.minInt != nil {
					addMember(NewPublicConstantFieldMember(
						functionType,
						NumberTypeMinFieldName,
						numberType,
						numberTypeMinFieldDocString,
					))
				}

				if numberType.maxInt != nil {
					addMember(NewPublicConstantFieldMember(
						functionType,
						NumberTypeMaxFieldName,
						numberType,
						numberTypeMaxFieldDocString,
					))
				}

			case *FixedPointNumericType:
				if numberType.minInt != nil {
					// If a minimum integer is set, a minimum fractional must be set
					if numberType.minFractional == nil {
						panic(errors.NewUnreachableError())
					}

					addMember(NewPublicConstantFieldMember(
						functionType,
						NumberTypeMinFieldName,
						numberType,
						fixedPointNumberTypeMinFieldDocString,
					))
				}

				if numberType.maxInt != nil {
					// If a maximum integer is set, a maximum fractional must be set
					if numberType.maxFractional == nil {
						panic(errors.NewUnreachableError())
					}

					addMember(NewPublicConstantFieldMember(
						functionType,
						NumberTypeMaxFieldName,
						numberType,
						fixedPointNumberTypeMaxFieldDocString,
					))
				}
			}

			BaseValueActivation.Set(
				typeName,
				baseFunctionVariable(
					typeName,
					functionType,
					numberConversionDocString(
						fmt.Sprintf("the type %s", numberType.String()),
					),
				),
			)
		}
	}
}

func numberConversionDocString(targetDescription string) string {
	return fmt.Sprintf(
		"Converts the given number to %s. %s",
		targetDescription,
		numberConversionFunctionDocStringSuffix,
	)
}

func baseFunctionVariable(name string, ty *FunctionType, docString string) *Variable {
	return &Variable{
		Identifier:      name,
		DeclarationKind: common.DeclarationKindFunction,
		ArgumentLabels:  ty.ArgumentLabels(),
		IsConstant:      true,
		IsBaseValue:     true,
		Type:            ty,
		Access:          ast.AccessPublic,
		DocString:       docString,
	}
}

func init() {

	// Declare a conversion function for the address type

	addressType := &AddressType{}
	typeName := addressType.String()

	// Check that the function is not accidentally redeclared

	if BaseValueActivation.Find(typeName) != nil {
		panic(errors.NewUnreachableError())
	}

	functionType := &FunctionType{
		Parameters: []*Parameter{
			{
				Label:          ArgumentLabelNotRequired,
				Identifier:     "value",
				TypeAnnotation: NewTypeAnnotation(IntegerType),
			},
		},
		ReturnTypeAnnotation: NewTypeAnnotation(addressType),
		ArgumentExpressionsCheck: func(checker *Checker, argumentExpressions []ast.Expression, _ ast.Range) {
			if len(argumentExpressions) < 1 {
				return
			}

			intExpression, ok := argumentExpressions[0].(*ast.IntegerExpression)
			if !ok {
				return
			}

			CheckAddressLiteral(intExpression, checker.report)
		},
	}
	BaseValueActivation.Set(
		typeName,
		baseFunctionVariable(
			typeName,
			functionType,
			numberConversionDocString("an address"),
		),
	)
}

func numberFunctionArgumentExpressionsChecker(targetType Type) ArgumentExpressionsCheck {
	return func(checker *Checker, arguments []ast.Expression, invocationRange ast.Range) {
		if len(arguments) < 1 {
			return
		}

		argument := arguments[0]

		switch argument := argument.(type) {
		case *ast.IntegerExpression:
			if CheckIntegerLiteral(argument, targetType, checker.report) {

				suggestIntegerLiteralConversionReplacement(checker, argument, targetType, invocationRange)
			}

		case *ast.FixedPointExpression:
			if CheckFixedPointLiteral(argument, targetType, checker.report) {

				suggestFixedPointLiteralConversionReplacement(checker, targetType, argument, invocationRange)
			}
		}
	}
}

func init() {

	// Declare a function for the string type.
	// For now it has no parameters and creates an empty string

	typeName := StringType.String()

	// Check that the function is not accidentally redeclared

	if BaseValueActivation.Find(typeName) != nil {
		panic(errors.NewUnreachableError())
	}

	functionType := &FunctionType{
		ReturnTypeAnnotation: NewTypeAnnotation(StringType),
	}

	addMember := func(member *Member) {
		if functionType.Members == nil {
			functionType.Members = NewStringMemberOrderedMap()
		}
		name := member.Identifier.Identifier
		_, exists := functionType.Members.Get(name)
		if exists {
			panic(errors.NewUnreachableError())
		}
		functionType.Members.Set(name, member)
	}

	addMember(NewPublicFunctionMember(
		functionType,
		StringTypeEncodeHexFunctionName,
		StringTypeEncodeHexFunctionType,
		StringTypeEncodeHexFunctionDocString,
	))

	BaseValueActivation.Set(
		typeName,
		baseFunctionVariable(
			typeName,
			functionType,
			"Creates an empty string",
		),
	)
}

var StringTypeEncodeHexFunctionType = &FunctionType{
	Parameters: []*Parameter{
		{
			Label:      ArgumentLabelNotRequired,
			Identifier: "data",
			TypeAnnotation: NewTypeAnnotation(
				ByteArrayType,
			),
		},
	},
	ReturnTypeAnnotation: NewTypeAnnotation(
		StringType,
	),
}

func suggestIntegerLiteralConversionReplacement(
	checker *Checker,
	argument *ast.IntegerExpression,
	targetType Type,
	invocationRange ast.Range,
) {
	negative := argument.Value.Sign() < 0

	if IsSubType(targetType, FixedPointType) {

		// If the integer literal is converted to a fixed-point type,
		// suggest replacing it with a fixed-point literal

		signed := IsSubType(targetType, SignedFixedPointType)

		var hintExpression ast.Expression = &ast.FixedPointExpression{
			Negative:        negative,
			UnsignedInteger: new(big.Int).Abs(argument.Value),
			Fractional:      new(big.Int),
			Scale:           1,
		}

		// If the fixed-point literal is positive
		// and the the target fixed-point type is signed,
		// then a static cast is required

		if !negative && signed {
			hintExpression = &ast.CastingExpression{
				Expression: hintExpression,
				Operation:  ast.OperationCast,
				TypeAnnotation: &ast.TypeAnnotation{
					IsResource: false,
					Type: &ast.NominalType{
						Identifier: ast.Identifier{
							Identifier: targetType.String(),
						},
					},
				},
			}
		}

		checker.hint(
			&ReplacementHint{
				Expression: hintExpression,
				Range:      invocationRange,
			},
		)

	} else if IsSubType(targetType, IntegerType) {

		// If the integer literal is converted to an integer type,
		// suggest replacing it with a fixed-point literal

		var hintExpression ast.Expression = argument

		// If the target type is not `Int`,
		// then a static cast is required,
		// as all integer literals (positive and negative)
		// are inferred to be of type `Int`

		if !IsSubType(targetType, IntType) {
			hintExpression = &ast.CastingExpression{
				Expression: hintExpression,
				Operation:  ast.OperationCast,
				TypeAnnotation: &ast.TypeAnnotation{
					IsResource: false,
					Type: &ast.NominalType{
						Identifier: ast.Identifier{
							Identifier: targetType.String(),
						},
					},
				},
			}
		}

		checker.hint(
			&ReplacementHint{
				Expression: hintExpression,
				Range:      invocationRange,
			},
		)
	}
}

func suggestFixedPointLiteralConversionReplacement(
	checker *Checker,
	targetType Type,
	argument *ast.FixedPointExpression,
	invocationRange ast.Range,
) {
	// If the fixed-point literal is converted to a fixed-point type,
	// suggest replacing it with a fixed-point literal

	if !IsSubType(targetType, FixedPointType) {
		return
	}

	negative := argument.Negative
	signed := IsSubType(targetType, SignedFixedPointType)

	if (!negative && !signed) || (negative && signed) {
		checker.hint(
			&ReplacementHint{
				Expression: argument,
				Range:      invocationRange,
			},
		)
	}
}

func init() {

	typeName := MetaType.String()

	// Check that the function is not accidentally redeclared

	if BaseValueActivation.Find(typeName) != nil {
		panic(errors.NewUnreachableError())
	}

	BaseValueActivation.Set(
		typeName,
		baseFunctionVariable(
			typeName,
			&FunctionType{
				TypeParameters:       []*TypeParameter{{Name: "T"}},
				ReturnTypeAnnotation: NewTypeAnnotation(MetaType),
			},
			"Creates a run-time type representing the given static type as a value",
		),
	)

<<<<<<< HEAD
	BaseValueActivation.Set(
		PublicPathType.String(),
		baseFunctionVariable(
			PublicPathType.String(),
			&FunctionType{
				Parameters: []*Parameter{{
					Identifier:     "identifier",
					TypeAnnotation: NewTypeAnnotation(StringType),
				}},
				ReturnTypeAnnotation: NewTypeAnnotation(&OptionalType{Type: PublicPathType}),
			},
			"Converts the given string into a public path. Returns nil if the string does not specify a public path",
		),
	)

	BaseValueActivation.Set(
		PrivatePathType.String(),
		baseFunctionVariable(
			PrivatePathType.String(),
			&FunctionType{
				Parameters: []*Parameter{{
					Identifier:     "identifier",
					TypeAnnotation: NewTypeAnnotation(StringType),
				}},
				ReturnTypeAnnotation: NewTypeAnnotation(&OptionalType{Type: PrivatePathType}),
			},
			"Converts the given string into a private path. Returns nil if the string does not specify a private path",
		),
	)

	BaseValueActivation.Set(
		StoragePathType.String(),
		baseFunctionVariable(
			StoragePathType.String(),
			&FunctionType{
				Parameters: []*Parameter{{
					Identifier:     "identifier",
					TypeAnnotation: NewTypeAnnotation(StringType),
				}},
				ReturnTypeAnnotation: NewTypeAnnotation(&OptionalType{Type: StoragePathType}),
			},
			"Converts the given string into a storage path. Returns nil if the string does not specify a storage path",
		),
	)
=======
	for _, v := range runtimeTypeConstructors {
		BaseValueActivation.Set(
			v.Name,
			baseFunctionVariable(
				v.Name,
				v.Value,
				v.DocString,
			))
	}
>>>>>>> 044a2b20
}

// CompositeType

type EnumInfo struct {
	RawType Type
	Cases   []string
}

type CompositeType struct {
	Location   common.Location
	Identifier string
	Kind       common.CompositeKind
	// an internal set of field `ExplicitInterfaceConformances`
	explicitInterfaceConformanceSet     *InterfaceSet
	explicitInterfaceConformanceSetOnce sync.Once
	ExplicitInterfaceConformances       []*InterfaceType
	ImplicitTypeRequirementConformances []*CompositeType
	Members                             *StringMemberOrderedMap
	memberResolvers                     map[string]MemberResolver
	memberResolversOnce                 sync.Once
	Fields                              []string
	// TODO: add support for overloaded initializers
	ConstructorParameters []*Parameter
	nestedTypes           *StringTypeOrderedMap
	containerType         Type
	EnumRawType           Type
	hasComputedMembers    bool

	// Only applicable for native composite types.
	importable bool

	cachedIdentifiers *struct {
		TypeID              TypeID
		QualifiedIdentifier string
	}
	cachedIdentifiersLock sync.RWMutex
}

func (t *CompositeType) ExplicitInterfaceConformanceSet() *InterfaceSet {
	t.initializeExplicitInterfaceConformanceSet()
	return t.explicitInterfaceConformanceSet
}

func (t *CompositeType) initializeExplicitInterfaceConformanceSet() {
	t.explicitInterfaceConformanceSetOnce.Do(func() {
		// TODO: also include conformances' conformances recursively
		//   once interface can have conformances

		t.explicitInterfaceConformanceSet = NewInterfaceSet()
		for _, conformance := range t.ExplicitInterfaceConformances {
			t.explicitInterfaceConformanceSet.Add(conformance)
		}
	})
}

func (t *CompositeType) addImplicitTypeRequirementConformance(typeRequirement *CompositeType) {
	t.ImplicitTypeRequirementConformances =
		append(t.ImplicitTypeRequirementConformances, typeRequirement)
}

func (*CompositeType) IsType() {}

func (t *CompositeType) String() string {
	return t.Identifier
}

func (t *CompositeType) QualifiedString() string {
	return t.QualifiedIdentifier()
}

func (t *CompositeType) GetContainerType() Type {
	return t.containerType
}

func (t *CompositeType) SetContainerType(containerType Type) {
	t.checkIdentifiersCached()
	t.containerType = containerType
}

func (t *CompositeType) checkIdentifiersCached() {
	t.cachedIdentifiersLock.Lock()
	defer t.cachedIdentifiersLock.Unlock()

	if t.cachedIdentifiers != nil {
		panic(errors.NewUnreachableError())
	}

	if t.nestedTypes != nil {
		t.nestedTypes.Foreach(checkIdentifiersCached)
	}
}

func checkIdentifiersCached(_ string, typ Type) {
	switch semaType := typ.(type) {
	case *CompositeType:
		semaType.checkIdentifiersCached()
	case *InterfaceType:
		semaType.checkIdentifiersCached()
	}
}

func (t *CompositeType) GetCompositeKind() common.CompositeKind {
	return t.Kind
}

func (t *CompositeType) GetLocation() common.Location {
	return t.Location
}

func (t *CompositeType) QualifiedIdentifier() string {
	t.initializeIdentifiers()
	return t.cachedIdentifiers.QualifiedIdentifier
}

func (t *CompositeType) ID() TypeID {
	t.initializeIdentifiers()
	return t.cachedIdentifiers.TypeID
}

func (t *CompositeType) initializeIdentifiers() {
	t.cachedIdentifiersLock.Lock()
	defer t.cachedIdentifiersLock.Unlock()

	if t.cachedIdentifiers != nil {
		return
	}

	identifier := qualifiedIdentifier(t.Identifier, t.containerType)

	var typeID TypeID
	if t.Location == nil {
		typeID = TypeID(identifier)
	} else {
		typeID = t.Location.TypeID(identifier)
	}

	t.cachedIdentifiers = &struct {
		TypeID              TypeID
		QualifiedIdentifier string
	}{
		TypeID:              typeID,
		QualifiedIdentifier: identifier,
	}
}

func (t *CompositeType) Equal(other Type) bool {
	otherStructure, ok := other.(*CompositeType)
	if !ok {
		return false
	}

	return otherStructure.Kind == t.Kind &&
		otherStructure.ID() == t.ID()
}

func (t *CompositeType) GetMembers() map[string]MemberResolver {
	t.initializeMemberResolvers()
	return t.memberResolvers
}

func (t *CompositeType) IsResourceType() bool {
	return t.Kind == common.CompositeKindResource
}

func (*CompositeType) IsInvalidType() bool {
	return false
}

func (t *CompositeType) IsStorable(results map[*Member]bool) bool {
	if t.hasComputedMembers {
		return false
	}

	// Only structures, resources, and enums can be stored

	switch t.Kind {
	case common.CompositeKindStructure,
		common.CompositeKindResource,
		common.CompositeKindEnum:
		break
	default:
		return false
	}

	// Native/built-in types are not storable for now
	if t.Location == nil {
		return false
	}

	// If this composite type has a member which is non-storable,
	// then the composite type is not storable.

	for pair := t.Members.Oldest(); pair != nil; pair = pair.Next() {
		if !pair.Value.IsStorable(results) {
			return false
		}
	}

	return true
}

func (t *CompositeType) IsImportable(results map[*Member]bool) bool {
	// Use the pre-determined flag for native types
	if t.Location == nil {
		return t.importable
	}

	// Only structures and enums can be imported

	switch t.Kind {
	case common.CompositeKindStructure,
		common.CompositeKindEnum:
		break
	default:
		return false
	}

	// If this composite type has a member which is not importable,
	// then the composite type is not importable.

	for pair := t.Members.Oldest(); pair != nil; pair = pair.Next() {
		if !pair.Value.IsImportable(results) {
			return false
		}
	}

	return true
}

func (t *CompositeType) IsExternallyReturnable(results map[*Member]bool) bool {
	// Only structures, resources, and enums can be stored

	switch t.Kind {
	case common.CompositeKindStructure,
		common.CompositeKindResource,
		common.CompositeKindEnum:
		break
	default:
		return false
	}

	// If this composite type has a member which is not externally returnable,
	// then the composite type is not externally returnable.

	for p := t.Members.Oldest(); p != nil; p = p.Next() {
		if !p.Value.IsExternallyReturnable(results) {
			return false
		}
	}

	return true
}

func (t *CompositeType) IsEquatable() bool {
	// TODO: add support for more composite kinds
	return t.Kind == common.CompositeKindEnum
}

func (*CompositeType) TypeAnnotationState() TypeAnnotationState {
	return TypeAnnotationStateValid
}

func (t *CompositeType) RewriteWithRestrictedTypes() (result Type, rewritten bool) {
	return t, false
}

func (t *CompositeType) InterfaceType() *InterfaceType {
	return &InterfaceType{
		Location:              t.Location,
		Identifier:            t.Identifier,
		CompositeKind:         t.Kind,
		Members:               t.Members,
		Fields:                t.Fields,
		InitializerParameters: t.ConstructorParameters,
		containerType:         t.containerType,
		nestedTypes:           t.nestedTypes,
	}
}

func (t *CompositeType) TypeRequirements() []*CompositeType {

	var typeRequirements []*CompositeType

	if containerComposite, ok := t.containerType.(*CompositeType); ok {
		for _, conformance := range containerComposite.ExplicitInterfaceConformances {
			ty, ok := conformance.nestedTypes.Get(t.Identifier)
			if !ok {
				continue
			}

			typeRequirement, ok := ty.(*CompositeType)
			if !ok {
				continue
			}

			typeRequirements = append(typeRequirements, typeRequirement)
		}
	}

	return typeRequirements
}

func (*CompositeType) Unify(_ Type, _ *TypeParameterTypeOrderedMap, _ func(err error), _ ast.Range) bool {
	// TODO:
	return false
}

func (t *CompositeType) Resolve(_ *TypeParameterTypeOrderedMap) Type {
	return t
}

func (*CompositeType) isContainerType() bool {
	return true
}

func (t *CompositeType) GetNestedTypes() *StringTypeOrderedMap {
	return t.nestedTypes
}

func (t *CompositeType) initializeMemberResolvers() {
	t.memberResolversOnce.Do(func() {
		members := make(map[string]MemberResolver, t.Members.Len())

		t.Members.Foreach(func(name string, loopMember *Member) {
			// NOTE: don't capture loop variable
			member := loopMember
			members[name] = MemberResolver{
				Kind: member.DeclarationKind,
				Resolve: func(_ string, _ ast.Range, _ func(error)) *Member {
					return member
				},
			}
		})

		// Check conformances.
		// If this composite type results from a normal composite declaration,
		// it must have members declared for all interfaces it conforms to.
		// However, if this composite type is a type requirement,
		// it acts like an interface and does not have to declare members.

		t.ExplicitInterfaceConformanceSet().
			ForEach(func(conformance *InterfaceType) {
				for name, resolver := range conformance.GetMembers() { //nolint:maprangecheck
					if _, ok := members[name]; !ok {
						members[name] = resolver
					}
				}
			})

		t.memberResolvers = withBuiltinMembers(t, members)
	})
}

// Member

type Member struct {
	ContainerType  Type
	Access         ast.Access
	Identifier     ast.Identifier
	TypeAnnotation *TypeAnnotation
	// TODO: replace with dedicated MemberKind enum
	DeclarationKind common.DeclarationKind
	VariableKind    ast.VariableKind
	ArgumentLabels  []string
	// Predeclared fields can be considered initialized
	Predeclared bool
	// IgnoreInSerialization fields are ignored in serialization
	IgnoreInSerialization bool
	DocString             string
}

func NewPublicFunctionMember(
	containerType Type,
	identifier string,
	functionType *FunctionType,
	docString string,
) *Member {

	return &Member{
		ContainerType:   containerType,
		Access:          ast.AccessPublic,
		Identifier:      ast.Identifier{Identifier: identifier},
		DeclarationKind: common.DeclarationKindFunction,
		VariableKind:    ast.VariableKindConstant,
		TypeAnnotation:  NewTypeAnnotation(functionType),
		ArgumentLabels:  functionType.ArgumentLabels(),
		DocString:       docString,
	}
}

func NewPublicConstantFieldMember(
	containerType Type,
	identifier string,
	fieldType Type,
	docString string,
) *Member {
	return &Member{
		ContainerType:   containerType,
		Access:          ast.AccessPublic,
		Identifier:      ast.Identifier{Identifier: identifier},
		DeclarationKind: common.DeclarationKindField,
		VariableKind:    ast.VariableKindConstant,
		TypeAnnotation:  NewTypeAnnotation(fieldType),
		DocString:       docString,
	}
}

// IsStorable returns whether a member is a storable field
func (m *Member) IsStorable(results map[*Member]bool) (result bool) {
	test := func(t Type) bool {
		return t.IsStorable(results)
	}
	return m.testType(test, results)
}

// IsExternallyReturnable returns whether a member is externally returnable
func (m *Member) IsExternallyReturnable(results map[*Member]bool) (result bool) {
	test := func(t Type) bool {
		return t.IsExternallyReturnable(results)
	}
	return m.testType(test, results)
}

// IsImportable returns whether a member can be imported to a program
func (m *Member) IsImportable(results map[*Member]bool) (result bool) {
	test := func(t Type) bool {
		return t.IsImportable(results)
	}
	return m.testType(test, results)
}

// IsValidEventParameterType returns whether has a valid event parameter type
func (m *Member) IsValidEventParameterType(results map[*Member]bool) bool {
	test := func(t Type) bool {
		return IsValidEventParameterType(t, results)
	}
	return m.testType(test, results)
}

func (m *Member) testType(test func(Type) bool, results map[*Member]bool) (result bool) {

	// Prevent a potential stack overflow due to cyclic declarations
	// by keeping track of the result for each member

	// If a result for the member is available, return it,
	// instead of checking the type

	var ok bool
	if result, ok = results[m]; ok {
		return result
	}

	// Temporarily assume the member passes the test while it's type is tested.
	// If a recursive call occurs, the check for an existing result will prevent infinite recursion

	results[m] = true

	result = func() bool {
		// Skip checking predeclared members

		if m.Predeclared {
			return true
		}

		if m.DeclarationKind == common.DeclarationKindField {

			fieldType := m.TypeAnnotation.Type

			if !fieldType.IsInvalidType() && !test(fieldType) {
				return false
			}
		}

		return true
	}()

	results[m] = result
	return result
}

// InterfaceType

type InterfaceType struct {
	Location            common.Location
	Identifier          string
	CompositeKind       common.CompositeKind
	Members             *StringMemberOrderedMap
	memberResolvers     map[string]MemberResolver
	memberResolversOnce sync.Once
	Fields              []string
	// TODO: add support for overloaded initializers
	InitializerParameters []*Parameter
	containerType         Type
	nestedTypes           *StringTypeOrderedMap
	cachedIdentifiers     *struct {
		TypeID              TypeID
		QualifiedIdentifier string
	}
	cachedIdentifiersLock sync.RWMutex
}

func (*InterfaceType) IsType() {}

func (t *InterfaceType) String() string {
	return t.Identifier
}

func (t *InterfaceType) QualifiedString() string {
	return t.QualifiedIdentifier()
}

func (t *InterfaceType) GetContainerType() Type {
	return t.containerType
}

func (t *InterfaceType) SetContainerType(containerType Type) {
	t.checkIdentifiersCached()
	t.containerType = containerType
}

func (t *InterfaceType) checkIdentifiersCached() {
	t.cachedIdentifiersLock.Lock()
	defer t.cachedIdentifiersLock.Unlock()

	if t.cachedIdentifiers != nil {
		panic(errors.NewUnreachableError())
	}

	if t.nestedTypes != nil {
		t.nestedTypes.Foreach(checkIdentifiersCached)
	}
}

func (t *InterfaceType) GetCompositeKind() common.CompositeKind {
	return t.CompositeKind
}

func (t *InterfaceType) GetLocation() common.Location {
	return t.Location
}

func (t *InterfaceType) QualifiedIdentifier() string {
	t.initializeIdentifiers()
	return t.cachedIdentifiers.QualifiedIdentifier
}

func (t *InterfaceType) ID() TypeID {
	t.initializeIdentifiers()
	return t.cachedIdentifiers.TypeID
}

func (t *InterfaceType) initializeIdentifiers() {
	t.cachedIdentifiersLock.Lock()
	defer t.cachedIdentifiersLock.Unlock()

	if t.cachedIdentifiers != nil {
		return
	}

	identifier := qualifiedIdentifier(t.Identifier, t.containerType)

	var typeID TypeID
	if t.Location == nil {
		typeID = TypeID(identifier)
	} else {
		typeID = t.Location.TypeID(identifier)
	}

	t.cachedIdentifiers = &struct {
		TypeID              TypeID
		QualifiedIdentifier string
	}{
		TypeID:              typeID,
		QualifiedIdentifier: identifier,
	}
}

func (t *InterfaceType) Equal(other Type) bool {
	otherInterface, ok := other.(*InterfaceType)
	if !ok {
		return false
	}

	return otherInterface.CompositeKind == t.CompositeKind &&
		otherInterface.ID() == t.ID()
}

func (t *InterfaceType) GetMembers() map[string]MemberResolver {
	t.initializeMemberResolvers()
	return t.memberResolvers
}

func (t *InterfaceType) initializeMemberResolvers() {
	t.memberResolversOnce.Do(func() {
		members := make(map[string]MemberResolver, t.Members.Len())
		t.Members.Foreach(func(name string, loopMember *Member) {
			// NOTE: don't capture loop variable
			member := loopMember
			members[name] = MemberResolver{
				Kind: member.DeclarationKind,
				Resolve: func(_ string, _ ast.Range, _ func(error)) *Member {
					return member
				},
			}
		})

		t.memberResolvers = withBuiltinMembers(t, members)
	})
}

func (t *InterfaceType) IsResourceType() bool {
	return t.CompositeKind == common.CompositeKindResource
}

func (t *InterfaceType) IsInvalidType() bool {
	return false
}

func (t *InterfaceType) IsStorable(results map[*Member]bool) bool {

	// If this interface type has a member which is non-storable,
	// then the interface type is not storable.

	for pair := t.Members.Oldest(); pair != nil; pair = pair.Next() {
		if !pair.Value.IsStorable(results) {
			return false
		}
	}

	return true
}

func (t *InterfaceType) IsExternallyReturnable(results map[*Member]bool) bool {

	if t.CompositeKind != common.CompositeKindStructure {
		return false
	}

	// If this interface type has a member which is not externally returnable,
	// then the interface type is not externally returnable.

	for pair := t.Members.Oldest(); pair != nil; pair = pair.Next() {
		if !pair.Value.IsExternallyReturnable(results) {
			return false
		}
	}

	return true
}

func (t *InterfaceType) IsImportable(results map[*Member]bool) bool {
	if t.CompositeKind != common.CompositeKindStructure {
		return false
	}

	// If this interface type has a member which is not importable,
	// then the interface type is not importable.

	for pair := t.Members.Oldest(); pair != nil; pair = pair.Next() {
		if !pair.Value.IsImportable(results) {
			return false
		}
	}

	return true
}

func (*InterfaceType) IsEquatable() bool {
	// TODO:
	return false
}

func (*InterfaceType) TypeAnnotationState() TypeAnnotationState {
	return TypeAnnotationStateValid
}

func (t *InterfaceType) RewriteWithRestrictedTypes() (Type, bool) {
	switch t.CompositeKind {
	case common.CompositeKindResource:
		return &RestrictedType{
			Type:         AnyResourceType,
			Restrictions: []*InterfaceType{t},
		}, true

	case common.CompositeKindStructure:
		return &RestrictedType{
			Type:         AnyStructType,
			Restrictions: []*InterfaceType{t},
		}, true

	default:
		return t, false
	}
}

func (*InterfaceType) Unify(_ Type, _ *TypeParameterTypeOrderedMap, _ func(err error), _ ast.Range) bool {
	// TODO:
	return false
}

func (t *InterfaceType) Resolve(_ *TypeParameterTypeOrderedMap) Type {
	return t
}

func (*InterfaceType) isContainerType() bool {
	return true
}

func (t *InterfaceType) GetNestedTypes() *StringTypeOrderedMap {
	return t.nestedTypes
}

// DictionaryType consists of the key and value type
// for all key-value pairs in the dictionary:
// All keys have to be a subtype of the key type,
// and all values have to be a subtype of the value type.

type DictionaryType struct {
	KeyType             Type
	ValueType           Type
	memberResolvers     map[string]MemberResolver
	memberResolversOnce sync.Once
}

func (*DictionaryType) IsType() {}

func (t *DictionaryType) String() string {
	return fmt.Sprintf(
		"{%s: %s}",
		t.KeyType,
		t.ValueType,
	)
}

func (t *DictionaryType) QualifiedString() string {
	return fmt.Sprintf(
		"{%s: %s}",
		t.KeyType.QualifiedString(),
		t.ValueType.QualifiedString(),
	)
}

func (t *DictionaryType) ID() TypeID {
	return TypeID(fmt.Sprintf(
		"{%s:%s}",
		t.KeyType.ID(),
		t.ValueType.ID(),
	))
}

func (t *DictionaryType) Equal(other Type) bool {
	otherDictionary, ok := other.(*DictionaryType)
	if !ok {
		return false
	}

	return otherDictionary.KeyType.Equal(t.KeyType) &&
		otherDictionary.ValueType.Equal(t.ValueType)
}

func (t *DictionaryType) IsResourceType() bool {
	return t.KeyType.IsResourceType() ||
		t.ValueType.IsResourceType()
}

func (t *DictionaryType) IsInvalidType() bool {
	return t.KeyType.IsInvalidType() ||
		t.ValueType.IsInvalidType()
}

func (t *DictionaryType) IsStorable(results map[*Member]bool) bool {
	return t.KeyType.IsStorable(results) &&
		t.ValueType.IsStorable(results)
}

func (t *DictionaryType) IsExternallyReturnable(results map[*Member]bool) bool {
	return t.KeyType.IsExternallyReturnable(results) &&
		t.ValueType.IsExternallyReturnable(results)
}

func (t *DictionaryType) IsImportable(results map[*Member]bool) bool {
	return t.KeyType.IsImportable(results) &&
		t.ValueType.IsImportable(results)
}

func (*DictionaryType) IsEquatable() bool {
	// TODO:
	return false
}

func (t *DictionaryType) TypeAnnotationState() TypeAnnotationState {
	keyTypeAnnotationState := t.KeyType.TypeAnnotationState()
	if keyTypeAnnotationState != TypeAnnotationStateValid {
		return keyTypeAnnotationState
	}

	valueTypeAnnotationState := t.ValueType.TypeAnnotationState()
	if valueTypeAnnotationState != TypeAnnotationStateValid {
		return valueTypeAnnotationState
	}

	return TypeAnnotationStateValid
}

func (t *DictionaryType) RewriteWithRestrictedTypes() (Type, bool) {
	rewrittenKeyType, keyTypeRewritten := t.KeyType.RewriteWithRestrictedTypes()
	rewrittenValueType, valueTypeRewritten := t.ValueType.RewriteWithRestrictedTypes()
	rewritten := keyTypeRewritten || valueTypeRewritten
	if rewritten {
		return &DictionaryType{
			KeyType:   rewrittenKeyType,
			ValueType: rewrittenValueType,
		}, true
	} else {
		return t, false
	}
}

const dictionaryTypeContainsKeyFunctionDocString = `
Returns true if the given key is in the dictionary
`

const dictionaryTypeLengthFieldDocString = `
The number of entries in the dictionary
`

const dictionaryTypeKeysFieldDocString = `
An array containing all keys of the dictionary
`

const dictionaryTypeValuesFieldDocString = `
An array containing all values of the dictionary
`

const dictionaryTypeInsertFunctionDocString = `
Inserts the given value into the dictionary under the given key.

Returns the previous value as an optional if the dictionary contained the key, or nil if the dictionary did not contain the key
`

const dictionaryTypeRemoveFunctionDocString = `
Removes the value for the given key from the dictionary.

Returns the value as an optional if the dictionary contained the key, or nil if the dictionary did not contain the key
`

func (t *DictionaryType) GetMembers() map[string]MemberResolver {
	t.initializeMemberResolvers()
	return t.memberResolvers
}

func (t *DictionaryType) initializeMemberResolvers() {
	t.memberResolversOnce.Do(func() {

		t.memberResolvers = withBuiltinMembers(t, map[string]MemberResolver{
			"containsKey": {
				Kind: common.DeclarationKindFunction,
				Resolve: func(identifier string, targetRange ast.Range, report func(error)) *Member {

					return NewPublicFunctionMember(
						t,
						identifier,
						DictionaryContainsKeyFunctionType(t),
						dictionaryTypeContainsKeyFunctionDocString,
					)
				},
			},
			"length": {
				Kind: common.DeclarationKindField,
				Resolve: func(identifier string, _ ast.Range, _ func(error)) *Member {
					return NewPublicConstantFieldMember(
						t,
						identifier,
						IntType,
						dictionaryTypeLengthFieldDocString,
					)
				},
			},
			"keys": {
				Kind: common.DeclarationKindField,
				Resolve: func(identifier string, targetRange ast.Range, report func(error)) *Member {
					// TODO: maybe allow for resource key type

					if t.KeyType.IsResourceType() {
						report(
							&InvalidResourceDictionaryMemberError{
								Name:            identifier,
								DeclarationKind: common.DeclarationKindField,
								Range:           targetRange,
							},
						)
					}

					return NewPublicConstantFieldMember(
						t,
						identifier,
						&VariableSizedType{Type: t.KeyType},
						dictionaryTypeKeysFieldDocString,
					)
				},
			},
			"values": {
				Kind: common.DeclarationKindField,
				Resolve: func(identifier string, targetRange ast.Range, report func(error)) *Member {
					// TODO: maybe allow for resource value type

					if t.ValueType.IsResourceType() {
						report(
							&InvalidResourceDictionaryMemberError{
								Name:            identifier,
								DeclarationKind: common.DeclarationKindField,
								Range:           targetRange,
							},
						)
					}

					return NewPublicConstantFieldMember(
						t,
						identifier,
						&VariableSizedType{Type: t.ValueType},
						dictionaryTypeValuesFieldDocString,
					)
				},
			},
			"insert": {
				Kind: common.DeclarationKindFunction,
				Resolve: func(identifier string, _ ast.Range, _ func(error)) *Member {
					return NewPublicFunctionMember(t,
						identifier,
						DictionaryInsertFunctionType(t),
						dictionaryTypeInsertFunctionDocString,
					)
				},
			},
			"remove": {
				Kind: common.DeclarationKindFunction,
				Resolve: func(identifier string, _ ast.Range, _ func(error)) *Member {
					return NewPublicFunctionMember(t,
						identifier,
						DictionaryRemoveFunctionType(t),
						dictionaryTypeRemoveFunctionDocString,
					)
				},
			},
		})
	})
}

func DictionaryContainsKeyFunctionType(t *DictionaryType) *FunctionType {
	return &FunctionType{
		Parameters: []*Parameter{
			{
				Label:          ArgumentLabelNotRequired,
				Identifier:     "key",
				TypeAnnotation: NewTypeAnnotation(t.KeyType),
			},
		},
		ReturnTypeAnnotation: NewTypeAnnotation(
			BoolType,
		),
	}
}

func DictionaryInsertFunctionType(t *DictionaryType) *FunctionType {
	return &FunctionType{
		Parameters: []*Parameter{
			{
				Identifier:     "key",
				TypeAnnotation: NewTypeAnnotation(t.KeyType),
			},
			{
				Label:          ArgumentLabelNotRequired,
				Identifier:     "value",
				TypeAnnotation: NewTypeAnnotation(t.ValueType),
			},
		},
		ReturnTypeAnnotation: NewTypeAnnotation(
			&OptionalType{
				Type: t.ValueType,
			},
		),
	}
}

func DictionaryRemoveFunctionType(t *DictionaryType) *FunctionType {
	return &FunctionType{
		Parameters: []*Parameter{
			{
				Identifier:     "key",
				TypeAnnotation: NewTypeAnnotation(t.KeyType),
			},
		},
		ReturnTypeAnnotation: NewTypeAnnotation(
			&OptionalType{
				Type: t.ValueType,
			},
		),
	}
}

func (*DictionaryType) isValueIndexableType() bool {
	return true
}

func (t *DictionaryType) ElementType(_ bool) Type {
	return &OptionalType{Type: t.ValueType}
}

func (*DictionaryType) AllowsValueIndexingAssignment() bool {
	return true
}

func (t *DictionaryType) IndexingType() Type {
	return t.KeyType
}

type DictionaryEntryType struct {
	KeyType   Type
	ValueType Type
}

func (t *DictionaryType) Unify(
	other Type,
	typeParameters *TypeParameterTypeOrderedMap,
	report func(err error),
	outerRange ast.Range,
) bool {

	otherDictionary, ok := other.(*DictionaryType)
	if !ok {
		return false
	}

	keyUnified := t.KeyType.Unify(otherDictionary.KeyType, typeParameters, report, outerRange)
	valueUnified := t.ValueType.Unify(otherDictionary.ValueType, typeParameters, report, outerRange)
	return keyUnified || valueUnified
}

func (t *DictionaryType) Resolve(typeArguments *TypeParameterTypeOrderedMap) Type {
	newKeyType := t.KeyType.Resolve(typeArguments)
	if newKeyType == nil {
		return nil
	}

	newValueType := t.ValueType.Resolve(typeArguments)
	if newValueType == nil {
		return nil
	}

	return &DictionaryType{
		KeyType:   newKeyType,
		ValueType: newValueType,
	}
}

// ReferenceType represents the reference to a value
type ReferenceType struct {
	Authorized bool
	Type       Type
}

func (*ReferenceType) IsType() {}

func (t *ReferenceType) string(typeFormatter func(Type) string) string {
	if t.Type == nil {
		return "reference"
	}
	var builder strings.Builder
	if t.Authorized {
		builder.WriteString("auth ")
	}
	builder.WriteRune('&')
	builder.WriteString(typeFormatter(t.Type))
	return builder.String()
}

func (t *ReferenceType) String() string {
	return t.string(func(ty Type) string {
		return ty.String()
	})
}

func (t *ReferenceType) QualifiedString() string {
	return t.string(func(ty Type) string {
		return ty.QualifiedString()
	})
}

func (t *ReferenceType) ID() TypeID {
	return TypeID(
		t.string(func(ty Type) string {
			return string(ty.ID())
		}),
	)
}

func (t *ReferenceType) Equal(other Type) bool {
	otherReference, ok := other.(*ReferenceType)
	if !ok {
		return false
	}

	if t.Authorized != otherReference.Authorized {
		return false
	}

	return t.Type.Equal(otherReference.Type)
}

func (t *ReferenceType) IsResourceType() bool {
	return false
}

func (t *ReferenceType) IsInvalidType() bool {
	return t.Type.IsInvalidType()
}

func (t *ReferenceType) IsStorable(_ map[*Member]bool) bool {
	return false
}

func (t *ReferenceType) IsExternallyReturnable(_ map[*Member]bool) bool {
	return true
}

func (t *ReferenceType) IsImportable(_ map[*Member]bool) bool {
	return false
}

func (*ReferenceType) IsEquatable() bool {
	return true
}

func (*ReferenceType) TypeAnnotationState() TypeAnnotationState {
	return TypeAnnotationStateValid
}

func (t *ReferenceType) RewriteWithRestrictedTypes() (Type, bool) {
	rewrittenType, rewritten := t.Type.RewriteWithRestrictedTypes()
	if rewritten {
		return &ReferenceType{
			Authorized: t.Authorized,
			Type:       rewrittenType,
		}, true
	} else {
		return t, false
	}
}

func (t *ReferenceType) GetMembers() map[string]MemberResolver {
	return t.Type.GetMembers()
}

func (t *ReferenceType) isValueIndexableType() bool {
	referencedType, ok := t.Type.(ValueIndexableType)
	if !ok {
		return false
	}
	return referencedType.isValueIndexableType()
}

func (t *ReferenceType) AllowsValueIndexingAssignment() bool {
	referencedType, ok := t.Type.(ValueIndexableType)
	if !ok {
		return false
	}
	return referencedType.AllowsValueIndexingAssignment()
}

func (t *ReferenceType) ElementType(isAssignment bool) Type {
	referencedType, ok := t.Type.(ValueIndexableType)
	if !ok {
		return nil
	}
	return referencedType.ElementType(isAssignment)
}

func (t *ReferenceType) IndexingType() Type {
	referencedType, ok := t.Type.(ValueIndexableType)
	if !ok {
		return nil
	}
	return referencedType.IndexingType()
}

func (*ReferenceType) Unify(_ Type, _ *TypeParameterTypeOrderedMap, _ func(err error), _ ast.Range) bool {
	// TODO:
	return false
}

func (t *ReferenceType) Resolve(_ *TypeParameterTypeOrderedMap) Type {
	// TODO:
	return t
}

// AddressType represents the address type
type AddressType struct{}

func (*AddressType) IsType() {}

func (*AddressType) String() string {
	return "Address"
}

func (*AddressType) QualifiedString() string {
	return "Address"
}

func (*AddressType) ID() TypeID {
	return "Address"
}

func (*AddressType) Equal(other Type) bool {
	_, ok := other.(*AddressType)
	return ok
}

func (*AddressType) IsResourceType() bool {
	return false
}

func (*AddressType) IsInvalidType() bool {
	return false
}

func (*AddressType) IsStorable(_ map[*Member]bool) bool {
	return true
}

func (*AddressType) IsExternallyReturnable(_ map[*Member]bool) bool {
	return true
}

func (t *AddressType) IsImportable(_ map[*Member]bool) bool {
	return true
}

func (*AddressType) IsEquatable() bool {
	return true
}

func (*AddressType) TypeAnnotationState() TypeAnnotationState {
	return TypeAnnotationStateValid
}

func (t *AddressType) RewriteWithRestrictedTypes() (Type, bool) {
	return t, false
}

var AddressTypeMinIntBig = new(big.Int)
var AddressTypeMaxIntBig = new(big.Int).SetUint64(math.MaxUint64)

func (*AddressType) MinInt() *big.Int {
	return AddressTypeMinIntBig
}

func (*AddressType) MaxInt() *big.Int {
	return AddressTypeMaxIntBig
}

func (*AddressType) Unify(_ Type, _ *TypeParameterTypeOrderedMap, _ func(err error), _ ast.Range) bool {
	return false
}

func (t *AddressType) Resolve(_ *TypeParameterTypeOrderedMap) Type {
	return t
}

const AddressTypeToBytesFunctionName = `toBytes`

var AddressTypeToBytesFunctionType = &FunctionType{
	ReturnTypeAnnotation: NewTypeAnnotation(
		ByteArrayType,
	),
}

const addressTypeToBytesFunctionDocString = `
Returns an array containing the byte representation of the address
`

func (t *AddressType) GetMembers() map[string]MemberResolver {
	return withBuiltinMembers(t, map[string]MemberResolver{
		AddressTypeToBytesFunctionName: {
			Resolve: func(identifier string, _ ast.Range, _ func(error)) *Member {
				return NewPublicFunctionMember(
					t,
					identifier,
					AddressTypeToBytesFunctionType,
					addressTypeToBytesFunctionDocString,
				)
			},
		},
	})
}

// IsSubType determines if the given subtype is a subtype
// of the given supertype.
//
// Types are subtypes of themselves.
//
func IsSubType(subType Type, superType Type) bool {

	if subType.Equal(superType) {
		return true
	}

	return checkSubTypeWithoutEquality(subType, superType)
}

// IsProperSubType is similar to IsSubType,
// i.e. it determines if the given subtype is a subtype
// of the given supertype, but returns false
// if the subtype and supertype refer to the same type.
//
func IsProperSubType(subType Type, superType Type) bool {

	if subType.Equal(superType) {
		return false
	}

	return checkSubTypeWithoutEquality(subType, superType)
}

// checkSubTypeWithoutEquality determines if the given subtype
// is a subtype of the given supertype, BUT it does NOT check
// the equality of the two types, so does NOT return a specific
// value when the two types are equal or are not.
//
// Consider using IsSubType or IsProperSubType
//
func checkSubTypeWithoutEquality(subType Type, superType Type) bool {

	if subType == NeverType {
		return true
	}

	switch superType {
	case AnyType:
		return true

	case AnyStructType:
		if subType.IsResourceType() {
			return false
		}
		return subType != AnyType

	case AnyResourceType:
		return subType.IsResourceType()

	case NumberType:
		switch subType {
		case NumberType, SignedNumberType:
			return true
		}

		return IsSubType(subType, IntegerType) ||
			IsSubType(subType, FixedPointType)

	case SignedNumberType:
		if subType == SignedNumberType {
			return true
		}

		return IsSubType(subType, SignedIntegerType) ||
			IsSubType(subType, SignedFixedPointType)

	case IntegerType:
		switch subType {
		case IntegerType, SignedIntegerType,
			UIntType,
			UInt8Type, UInt16Type, UInt32Type, UInt64Type, UInt128Type, UInt256Type,
			Word8Type, Word16Type, Word32Type, Word64Type:

			return true

		default:
			return IsSubType(subType, SignedIntegerType)
		}

	case SignedIntegerType:
		switch subType {
		case SignedIntegerType,
			IntType,
			Int8Type, Int16Type, Int32Type, Int64Type, Int128Type, Int256Type:

			return true

		default:
			return false
		}

	case FixedPointType:
		switch subType {
		case FixedPointType, SignedFixedPointType,
			UFix64Type:

			return true

		default:
			return IsSubType(subType, SignedFixedPointType)
		}

	case SignedFixedPointType:
		switch subType {
		case SignedFixedPointType, Fix64Type:
			return true

		default:
			return false
		}
	}

	switch typedSuperType := superType.(type) {
	case *OptionalType:
		optionalSubType, ok := subType.(*OptionalType)
		if !ok {
			// T <: U? if T <: U
			return IsSubType(subType, typedSuperType.Type)
		}
		// Optionals are covariant: T? <: U? if T <: U
		return IsSubType(optionalSubType.Type, typedSuperType.Type)

	case *DictionaryType:
		typedSubType, ok := subType.(*DictionaryType)
		if !ok {
			return false
		}

		return IsSubType(typedSubType.KeyType, typedSuperType.KeyType) &&
			IsSubType(typedSubType.ValueType, typedSuperType.ValueType)

	case *VariableSizedType:
		typedSubType, ok := subType.(*VariableSizedType)
		if !ok {
			return false
		}

		return IsSubType(
			typedSubType.ElementType(false),
			typedSuperType.ElementType(false),
		)

	case *ConstantSizedType:
		typedSubType, ok := subType.(*ConstantSizedType)
		if !ok {
			return false
		}

		if typedSubType.Size != typedSuperType.Size {
			return false
		}

		return IsSubType(
			typedSubType.ElementType(false),
			typedSuperType.ElementType(false),
		)

	case *ReferenceType:
		// References types are only subtypes of reference types

		typedSubType, ok := subType.(*ReferenceType)
		if !ok {
			return false
		}

		// An authorized reference type `auth &T`
		// is a subtype of a reference type `&U` (authorized or non-authorized),
		// if `T` is a subtype of `U`

		if typedSubType.Authorized {
			return IsSubType(typedSubType.Type, typedSuperType.Type)
		}

		// An unauthorized reference type is not a subtype of an authorized reference type.
		// Not even dynamically.
		//
		// The holder of the reference may not gain more permissions.

		if typedSuperType.Authorized {
			return false
		}

		switch typedInnerSuperType := typedSuperType.Type.(type) {
		case *RestrictedType:

			restrictedSuperType := typedInnerSuperType.Type
			switch restrictedSuperType {
			case AnyResourceType, AnyStructType, AnyType:

				switch typedInnerSubType := typedSubType.Type.(type) {
				case *RestrictedType:
					// An unauthorized reference to a restricted type `&T{Us}`
					// is a subtype of a reference to a restricted type
					// `&AnyResource{Vs}` / `&AnyStruct{Vs}` / `&Any{Vs}`:
					// if the `T` is a subset of the supertype's restricted type,
					// and `Vs` is a subset of `Us`.
					//
					// The holder of the reference may only further restrict the reference.
					//
					// The requirement for `T` to conform to `Vs` is implied by the subset requirement.

					return IsSubType(typedInnerSubType.Type, restrictedSuperType) &&
						typedInnerSuperType.RestrictionSet().
							IsSubsetOf(typedInnerSubType.RestrictionSet())

				case *CompositeType:
					// An unauthorized reference to an unrestricted type `&T`
					// is a subtype of a reference to a restricted type
					// `&AnyResource{Us}` / `&AnyStruct{Us}` / `&Any{Us}`:
					// When `T != AnyResource && T != AnyStruct && T != Any`:
					// if `T` conforms to `Us`.
					//
					// The holder of the reference may only restrict the reference.

					// TODO: once interfaces can conform to interfaces, include
					return IsSubType(typedInnerSubType, restrictedSuperType) &&
						typedInnerSuperType.RestrictionSet().
							IsSubsetOf(typedInnerSubType.ExplicitInterfaceConformanceSet())
				}

				switch typedSubType.Type {
				case AnyResourceType, AnyStructType, AnyType:
					// An unauthorized reference to an unrestricted type `&T`
					// is a subtype of a reference to a restricted type
					// `&AnyResource{Us}` / `&AnyStruct{Us}` / `&Any{Us}`:
					// When `T == AnyResource || T == AnyStruct || T == Any`: never.
					//
					// The holder of the reference may not gain more permissions or knowledge.

					return false
				}

			default:

				switch typedInnerSubType := typedSubType.Type.(type) {
				case *RestrictedType:

					// An unauthorized reference to a restricted type `&T{Us}`
					// is a subtype of a reference to a restricted type `&V{Ws}:`

					if _, ok := typedInnerSubType.Type.(*CompositeType); ok {
						// When `T != AnyResource && T != AnyStruct && T != Any`:
						// if `T == V` and `Ws` is a subset of `Us`.
						//
						// The holder of the reference may not gain more permissions or knowledge
						// and may only further restrict the reference to the composite.

						return typedInnerSubType.Type == typedInnerSuperType.Type &&
							typedInnerSuperType.RestrictionSet().
								IsSubsetOf(typedInnerSubType.RestrictionSet())
					}

					switch typedInnerSubType.Type {
					case AnyResourceType, AnyStructType, AnyType:
						// When `T == AnyResource || T == AnyStruct || T == Any`: never.

						return false
					}

				case *CompositeType:
					// An unauthorized reference to an unrestricted type `&T`
					// is a subtype of a reference to a restricted type `&U{Vs}`:
					// When `T != AnyResource && T != AnyStruct && T != Any`: if `T == U`.
					//
					// The holder of the reference may only further restrict the reference.

					return typedInnerSubType == typedInnerSuperType.Type

				}

				switch typedSubType.Type {
				case AnyResourceType, AnyStructType, AnyType:
					// An unauthorized reference to an unrestricted type `&T`
					// is a subtype of a reference to a restricted type `&U{Vs}`:
					// When `T == AnyResource || T == AnyStruct || T == Any`: never.
					//
					// The holder of the reference may not gain more permissions or knowledge.

					return false
				}
			}

		case *CompositeType:

			// The supertype composite type might be a type requirement.
			// Check if the subtype composite type implicitly conforms to it.

			if typedInnerSubType, ok := typedSubType.Type.(*CompositeType); ok {

				for _, conformance := range typedInnerSubType.ImplicitTypeRequirementConformances {
					if conformance == typedInnerSuperType {
						return true
					}
				}
			}

			// An unauthorized reference is not a subtype of a reference to a composite type `&V`
			// (e.g. reference to a restricted type `&T{Us}`, or reference to an interface type `&T`)
			//
			// The holder of the reference may not gain more permissions or knowledge.

			return false
		}

		switch typedSuperType.Type {

		case AnyType:

			// An unauthorized reference to a restricted type `&T{Us}`
			// or to a unrestricted type `&T`
			// is a subtype of the type `&Any`: always.

			return true

		case AnyResourceType:

			// An unauthorized reference to a restricted type `&T{Us}`
			// or to a unrestricted type `&T`
			// is a subtype of the type `&AnyResource`:
			// if `T == AnyResource` or `T` is a resource-kinded composite.

			switch typedInnerSubType := typedSubType.Type.(type) {
			case *RestrictedType:
				if typedInnerInnerSubType, ok := typedInnerSubType.Type.(*CompositeType); ok {
					return typedInnerInnerSubType.Kind == common.CompositeKindResource
				}

				return typedInnerSubType.Type == AnyResourceType

			case *CompositeType:
				return typedInnerSubType.Kind == common.CompositeKindResource
			}

		case AnyStructType:
			// `&T <: &AnyStruct` iff `T <: AnyStruct`
			return IsSubType(typedSubType.Type, typedSuperType.Type)
		}

	case *FunctionType:
		typedSubType, ok := subType.(*FunctionType)
		if !ok {
			return false
		}

		if len(typedSubType.Parameters) != len(typedSuperType.Parameters) {
			return false
		}

		// Functions are contravariant in their parameter types

		for i, subParameter := range typedSubType.Parameters {
			superParameter := typedSuperType.Parameters[i]
			if !IsSubType(
				superParameter.TypeAnnotation.Type,
				subParameter.TypeAnnotation.Type,
			) {
				return false
			}
		}

		// Functions are covariant in their return type

		if typedSubType.ReturnTypeAnnotation != nil {
			if typedSuperType.ReturnTypeAnnotation == nil {
				return false
			}

			if !IsSubType(
				typedSubType.ReturnTypeAnnotation.Type,
				typedSuperType.ReturnTypeAnnotation.Type,
			) {
				return false
			}
		} else if typedSuperType.ReturnTypeAnnotation != nil {
			return false
		}

		// Receiver type wouldn't matter for sub-typing.
		// i.e: In a bound function pointer `x.foo`, `x` is a closure,
		// and is not part of the function pointer's inputs/outputs.

		// Constructors?

		if typedSubType.IsConstructor != typedSuperType.IsConstructor {
			return false
		}

		return true

	case *RestrictedType:

		restrictedSuperType := typedSuperType.Type
		switch restrictedSuperType {
		case AnyResourceType, AnyStructType, AnyType:

			switch subType {
			case AnyResourceType:
				// `AnyResource` is a subtype of a restricted type
				// - `AnyResource{Us}`: not statically;
				// - `AnyStruct{Us}`: never.
				// - `Any{Us}`: not statically;

				return false

			case AnyStructType:
				// `AnyStruct` is a subtype of a restricted type
				// - `AnyStruct{Us}`: not statically.
				// - `AnyResource{Us}`: never;
				// - `Any{Us}`: not statically.

				return false

			case AnyType:
				// `Any` is a subtype of a restricted type
				// - `Any{Us}: not statically.`
				// - `AnyStruct{Us}`: never;
				// - `AnyResource{Us}`: never;

				return false
			}

			switch typedSubType := subType.(type) {
			case *RestrictedType:

				// A restricted type `T{Us}`
				// is a subtype of a restricted type `AnyResource{Vs}` / `AnyStruct{Vs}` / `Any{Vs}`:

				restrictedSubtype := typedSubType.Type
				switch restrictedSubtype {
				case AnyResourceType, AnyStructType, AnyType:
					// When `T == AnyResource || T == AnyStruct || T == Any`:
					// if the restricted type of the subtype
					// is a subtype of the restricted supertype,
					// and `Vs` is a subset of `Us`.

					return IsSubType(restrictedSubtype, restrictedSuperType) &&
						typedSuperType.RestrictionSet().
							IsSubsetOf(typedSubType.RestrictionSet())
				}

				if restrictedSubtype, ok := restrictedSubtype.(*CompositeType); ok {
					// When `T != AnyResource && T != AnyStruct && T != Any`:
					// if the restricted type of the subtype
					// is a subtype of the restricted supertype,
					// and `T` conforms to `Vs`.
					// `Us` and `Vs` do *not* have to be subsets.

					// TODO: once interfaces can conform to interfaces, include
					return IsSubType(restrictedSubtype, restrictedSuperType) &&
						typedSuperType.RestrictionSet().
							IsSubsetOf(restrictedSubtype.ExplicitInterfaceConformanceSet())
				}

			case *CompositeType:
				// An unrestricted type `T`
				// is a subtype of a restricted type `AnyResource{Us}` / `AnyStruct{Us}` / `Any{Us}`:
				// if `T` is a subtype of the restricted supertype,
				// and `T` conforms to `Us`.

				return IsSubType(typedSubType, typedSuperType.Type) &&
					typedSuperType.RestrictionSet().
						IsSubsetOf(typedSubType.ExplicitInterfaceConformanceSet())
			}

		default:

			switch typedSubType := subType.(type) {
			case *RestrictedType:

				// A restricted type `T{Us}`
				// is a subtype of a restricted type `V{Ws}`:

				switch typedSubType.Type {
				case AnyResourceType, AnyStructType, AnyType:
					// When `T == AnyResource || T == AnyStruct || T == Any`:
					// not statically.
					return false
				}

				if restrictedSubType, ok := typedSubType.Type.(*CompositeType); ok {
					// When `T != AnyResource && T != AnyStructType && T != Any`: if `T == V`.
					//
					// `Us` and `Ws` do *not* have to be subsets:
					// The owner may freely restrict and unrestrict.

					return restrictedSubType == typedSuperType.Type
				}

			case *CompositeType:
				// An unrestricted type `T`
				// is a subtype of a restricted type `U{Vs}`: if `T == U`.
				//
				// The owner may freely restrict.

				return typedSubType == typedSuperType.Type

			}

			switch subType {
			case AnyResourceType, AnyStructType, AnyType:
				// An unrestricted type `T`
				// is a subtype of a restricted type `AnyResource{Vs}` / `AnyStruct{Vs}` / `Any{Vs}`:
				// not statically.

				return false
			}
		}

	case *CompositeType:

		// NOTE: type equality case (composite type `T` is subtype of composite type `U`)
		// is already handled at beginning of function

		switch typedSubType := subType.(type) {
		case *RestrictedType:

			// A restricted type `T{Us}`
			// is a subtype of an unrestricted type `V`:

			switch typedSubType.Type {
			case AnyResourceType, AnyStructType, AnyType:
				// When `T == AnyResource || T == AnyStruct || T == Any`: not statically.
				return false
			}

			if restrictedSubType, ok := typedSubType.Type.(*CompositeType); ok {
				// When `T != AnyResource && T != AnyStruct`: if `T == V`.
				//
				// The owner may freely unrestrict.

				return restrictedSubType == typedSuperType
			}

		case *CompositeType:
			// The supertype composite type might be a type requirement.
			// Check if the subtype composite type implicitly conforms to it.

			for _, conformance := range typedSubType.ImplicitTypeRequirementConformances {
				if conformance == typedSuperType {
					return true
				}
			}
		}

	case *InterfaceType:

		switch typedSubType := subType.(type) {
		case *CompositeType:

			// A composite type `T` is a subtype of a interface type `V`:
			// if `T` conforms to `V`, and `V` and `T` are of the same kind

			if typedSubType.Kind != typedSuperType.CompositeKind {
				return false
			}

			// TODO: once interfaces can conform to interfaces, include
			return typedSubType.ExplicitInterfaceConformanceSet().
				Includes(typedSuperType)

		case *InterfaceType:
			// TODO: Once interfaces can conform to interfaces, check conformances here
			return false
		}

	case ParameterizedType:
		if superTypeBaseType := typedSuperType.BaseType(); superTypeBaseType != nil {

			// T<Us> <: V<Ws>
			// if T <: V  && |Us| == |Ws| && U_i <: W_i

			if typedSubType, ok := subType.(ParameterizedType); ok {
				if subTypeBaseType := typedSubType.BaseType(); subTypeBaseType != nil {

					if !IsSubType(subTypeBaseType, superTypeBaseType) {
						return false
					}

					subTypeTypeArguments := typedSubType.TypeArguments()
					superTypeTypeArguments := typedSuperType.TypeArguments()

					if len(subTypeTypeArguments) != len(superTypeTypeArguments) {
						return false
					}

					for i, superTypeTypeArgument := range superTypeTypeArguments {
						subTypeTypeArgument := subTypeTypeArguments[i]
						if !IsSubType(subTypeTypeArgument, superTypeTypeArgument) {
							return false
						}
					}

					return true
				}
			}
		}

	case *SimpleType:
		if typedSuperType.IsSuperTypeOf == nil {
			return false
		}
		return typedSuperType.IsSuperTypeOf(subType)
	}

	// TODO: enforce type arguments, remove this rule

	// T<Us> <: V
	// if T <: V

	if typedSubType, ok := subType.(ParameterizedType); ok {
		if baseType := typedSubType.BaseType(); baseType != nil {
			return IsSubType(baseType, superType)
		}
	}

	return false
}

// UnwrapOptionalType returns the type if it is not an optional type,
// or the inner-most type if it is (optional types are repeatedly unwrapped)
//
func UnwrapOptionalType(ty Type) Type {
	for {
		optionalType, ok := ty.(*OptionalType)
		if !ok {
			return ty
		}
		ty = optionalType.Type
	}
}

func AreCompatibleEquatableTypes(leftType, rightType Type) bool {
	unwrappedLeftType := UnwrapOptionalType(leftType)
	unwrappedRightType := UnwrapOptionalType(rightType)

	leftIsEquatable := unwrappedLeftType.IsEquatable()
	rightIsEquatable := unwrappedRightType.IsEquatable()

	if unwrappedLeftType.Equal(unwrappedRightType) &&
		leftIsEquatable && rightIsEquatable {

		return true
	}

	// The types are equatable if this is a comparison with `nil`,
	// which has type `Never?`

	if IsNilType(leftType) || IsNilType(rightType) {
		return true
	}

	return false
}

// IsNilType returns true if the given type is the type of `nil`, i.e. `Never?`.
//
func IsNilType(ty Type) bool {
	optionalType, ok := ty.(*OptionalType)
	if !ok {
		return false
	}

	if optionalType.Type != NeverType {
		return false
	}

	return true
}

type TransactionType struct {
	Members           *StringMemberOrderedMap
	Fields            []string
	PrepareParameters []*Parameter
	Parameters        []*Parameter
}

func (t *TransactionType) EntryPointFunctionType() *FunctionType {
	return &FunctionType{
		Parameters:           append(t.Parameters, t.PrepareParameters...),
		ReturnTypeAnnotation: NewTypeAnnotation(VoidType),
	}
}

func (t *TransactionType) PrepareFunctionType() *FunctionType {
	return &FunctionType{
		IsConstructor:        true,
		Parameters:           t.PrepareParameters,
		ReturnTypeAnnotation: NewTypeAnnotation(VoidType),
	}
}

func (*TransactionType) ExecuteFunctionType() *FunctionType {
	return &FunctionType{
		IsConstructor:        true,
		Parameters:           []*Parameter{},
		ReturnTypeAnnotation: NewTypeAnnotation(VoidType),
	}
}

func (*TransactionType) IsType() {}

func (*TransactionType) String() string {
	return "Transaction"
}

func (*TransactionType) QualifiedString() string {
	return "Transaction"
}

func (*TransactionType) ID() TypeID {
	return "Transaction"
}

func (*TransactionType) Equal(other Type) bool {
	_, ok := other.(*TransactionType)
	return ok
}

func (*TransactionType) IsResourceType() bool {
	return false
}

func (*TransactionType) IsInvalidType() bool {
	return false
}

func (*TransactionType) IsStorable(_ map[*Member]bool) bool {
	return false
}

func (*TransactionType) IsExternallyReturnable(_ map[*Member]bool) bool {
	return false
}

func (t *TransactionType) IsImportable(_ map[*Member]bool) bool {
	return false
}

func (*TransactionType) IsEquatable() bool {
	return false
}

func (*TransactionType) TypeAnnotationState() TypeAnnotationState {
	return TypeAnnotationStateValid
}

func (t *TransactionType) RewriteWithRestrictedTypes() (Type, bool) {
	return t, false
}

func (t *TransactionType) GetMembers() map[string]MemberResolver {
	// TODO: optimize
	var members map[string]MemberResolver
	if t.Members != nil {
		members = make(map[string]MemberResolver, t.Members.Len())
		t.Members.Foreach(func(name string, loopMember *Member) {
			// NOTE: don't capture loop variable
			member := loopMember
			members[name] = MemberResolver{
				Kind: member.DeclarationKind,
				Resolve: func(identifier string, _ ast.Range, _ func(error)) *Member {
					return member
				},
			}
		})
	}
	return withBuiltinMembers(t, members)
}

func (*TransactionType) Unify(_ Type, _ *TypeParameterTypeOrderedMap, _ func(err error), _ ast.Range) bool {
	return false
}

func (t *TransactionType) Resolve(_ *TypeParameterTypeOrderedMap) Type {
	return t
}

// RestrictedType
//
// No restrictions implies the type is fully restricted,
// i.e. no members of the underlying resource type are available.
//
type RestrictedType struct {
	Type         Type
	Restrictions []*InterfaceType
	// an internal set of field `Restrictions`
	restrictionSet     *InterfaceSet
	restrictionSetOnce sync.Once
}

func (t *RestrictedType) RestrictionSet() *InterfaceSet {
	t.initializeRestrictionSet()
	return t.restrictionSet
}

func (t *RestrictedType) initializeRestrictionSet() {
	t.restrictionSetOnce.Do(func() {
		t.restrictionSet = NewInterfaceSet()
		for _, restriction := range t.Restrictions {
			t.restrictionSet.Add(restriction)
		}
	})
}

func (*RestrictedType) IsType() {}

func (t *RestrictedType) string(separator string, typeFormatter func(Type) string) string {
	var result strings.Builder
	result.WriteString(typeFormatter(t.Type))
	result.WriteRune('{')
	for i, restriction := range t.Restrictions {
		if i > 0 {
			result.WriteRune(',')
			result.WriteString(separator)
		}
		result.WriteString(typeFormatter(restriction))
	}
	result.WriteRune('}')
	return result.String()
}

func (t *RestrictedType) String() string {
	return t.string(" ", func(ty Type) string {
		return ty.String()
	})
}

func (t *RestrictedType) QualifiedString() string {
	return t.string(" ", func(ty Type) string {
		return ty.QualifiedString()
	})
}

func (t *RestrictedType) ID() TypeID {
	return TypeID(
		t.string("", func(ty Type) string {
			return string(ty.ID())
		}),
	)
}

func (t *RestrictedType) Equal(other Type) bool {
	otherRestrictedType, ok := other.(*RestrictedType)
	if !ok {
		return false
	}

	if !otherRestrictedType.Type.Equal(t.Type) {
		return false
	}

	// Check that the set of restrictions are equal; order does not matter

	restrictionSet := t.RestrictionSet()
	otherRestrictionSet := otherRestrictedType.RestrictionSet()

	if restrictionSet.Len() != otherRestrictionSet.Len() {
		return false
	}

	return restrictionSet.IsSubsetOf(otherRestrictionSet)
}

func (t *RestrictedType) IsResourceType() bool {
	if t.Type == nil {
		return false
	}
	return t.Type.IsResourceType()
}

func (t *RestrictedType) IsInvalidType() bool {
	if t.Type != nil && t.Type.IsInvalidType() {
		return true
	}

	for _, restriction := range t.Restrictions {
		if restriction.IsInvalidType() {
			return true
		}
	}

	return false
}

func (t *RestrictedType) IsStorable(results map[*Member]bool) bool {
	if t.Type != nil && !t.Type.IsStorable(results) {
		return false
	}

	for _, restriction := range t.Restrictions {
		if !restriction.IsStorable(results) {
			return false
		}
	}

	return true
}

func (t *RestrictedType) IsExternallyReturnable(results map[*Member]bool) bool {
	if t.Type != nil && !t.Type.IsExternallyReturnable(results) {
		return false
	}

	for _, restriction := range t.Restrictions {
		if !restriction.IsExternallyReturnable(results) {
			return false
		}
	}

	return true
}

func (t *RestrictedType) IsImportable(results map[*Member]bool) bool {
	if t.Type != nil && !t.Type.IsImportable(results) {
		return false
	}

	for _, restriction := range t.Restrictions {
		if !restriction.IsImportable(results) {
			return false
		}
	}

	return true
}

func (*RestrictedType) IsEquatable() bool {
	// TODO:
	return false
}

func (*RestrictedType) TypeAnnotationState() TypeAnnotationState {
	return TypeAnnotationStateValid
}

func (t *RestrictedType) RewriteWithRestrictedTypes() (Type, bool) {
	// Even though the restrictions should be resource interfaces,
	// they are not on the "first level", i.e. not the restricted type
	return t, false
}

func (t *RestrictedType) GetMembers() map[string]MemberResolver {

	members := map[string]MemberResolver{}

	// Return the members of all restrictions.
	// The invariant that restrictions may not have overlapping members is not checked here,
	// but implicitly when the resource declaration's conformances are checked.

	for _, restriction := range t.Restrictions {
		for name, resolver := range restriction.GetMembers() { //nolint:maprangecheck
			if _, ok := members[name]; !ok {
				members[name] = resolver
			}
		}
	}

	// Also include members of the restricted type for convenience,
	// to help check the rest of the program and improve the developer experience,
	// *but* also report an error that this access is invalid when the entry is resolved.
	//
	// The restricted type may be `AnyResource`, in which case there are no members.

	for name, loopResolver := range t.Type.GetMembers() { //nolint:maprangecheck

		if _, ok := members[name]; ok {
			continue
		}

		// NOTE: don't capture loop variable
		resolver := loopResolver

		members[name] = MemberResolver{
			Kind: resolver.Kind,
			Resolve: func(identifier string, targetRange ast.Range, report func(error)) *Member {
				member := resolver.Resolve(identifier, targetRange, report)

				report(
					&InvalidRestrictedTypeMemberAccessError{
						Name:  identifier,
						Range: targetRange,
					},
				)

				return member
			},
		}
	}

	return members
}

func (*RestrictedType) Unify(_ Type, _ *TypeParameterTypeOrderedMap, _ func(err error), _ ast.Range) bool {
	// TODO: how do we unify the restriction sets?
	return false
}

func (t *RestrictedType) Resolve(_ *TypeParameterTypeOrderedMap) Type {
	// TODO:
	return t
}

// CapabilityType

type CapabilityType struct {
	BorrowType          Type
	memberResolvers     map[string]MemberResolver
	memberResolversOnce sync.Once
}

func (*CapabilityType) IsType() {}

func (t *CapabilityType) string(typeFormatter func(Type) string) string {
	var builder strings.Builder
	builder.WriteString("Capability")
	if t.BorrowType != nil {
		builder.WriteRune('<')
		builder.WriteString(typeFormatter(t.BorrowType))
		builder.WriteRune('>')
	}
	return builder.String()
}

func (t *CapabilityType) String() string {
	return t.string(func(t Type) string {
		return t.String()
	})
}

func (t *CapabilityType) QualifiedString() string {
	return t.string(func(t Type) string {
		return t.QualifiedString()
	})
}

func (t *CapabilityType) ID() TypeID {
	return TypeID(t.string(func(t Type) string {
		return string(t.ID())
	}))
}

func (t *CapabilityType) Equal(other Type) bool {
	otherCapability, ok := other.(*CapabilityType)
	if !ok {
		return false
	}
	if otherCapability.BorrowType == nil {
		return t.BorrowType == nil
	}
	return otherCapability.BorrowType.Equal(t.BorrowType)
}

func (*CapabilityType) IsResourceType() bool {
	return false
}

func (t *CapabilityType) IsInvalidType() bool {
	if t.BorrowType == nil {
		return false
	}
	return t.BorrowType.IsInvalidType()
}

func (t *CapabilityType) TypeAnnotationState() TypeAnnotationState {
	if t.BorrowType == nil {
		return TypeAnnotationStateValid
	}
	return t.BorrowType.TypeAnnotationState()
}

func (*CapabilityType) IsStorable(_ map[*Member]bool) bool {
	return true
}

func (*CapabilityType) IsExternallyReturnable(_ map[*Member]bool) bool {
	return true
}

func (t *CapabilityType) IsImportable(_ map[*Member]bool) bool {
	return false
}

func (*CapabilityType) IsEquatable() bool {
	// TODO:
	return false
}

func (t *CapabilityType) RewriteWithRestrictedTypes() (Type, bool) {
	if t.BorrowType == nil {
		return t, false
	}
	rewrittenType, rewritten := t.BorrowType.RewriteWithRestrictedTypes()
	if rewritten {
		return &CapabilityType{
			BorrowType: rewrittenType,
		}, true
	} else {
		return t, false
	}
}

func (t *CapabilityType) Unify(
	other Type,
	typeParameters *TypeParameterTypeOrderedMap,
	report func(err error),
	outerRange ast.Range,
) bool {
	otherCap, ok := other.(*CapabilityType)
	if !ok {
		return false
	}

	if t.BorrowType == nil {
		return false
	}

	return t.BorrowType.Unify(otherCap.BorrowType, typeParameters, report, outerRange)
}

func (t *CapabilityType) Resolve(typeArguments *TypeParameterTypeOrderedMap) Type {
	var resolvedBorrowType Type
	if t.BorrowType != nil {
		resolvedBorrowType = t.BorrowType.Resolve(typeArguments)
	}

	return &CapabilityType{
		BorrowType: resolvedBorrowType,
	}
}

var capabilityTypeParameter = &TypeParameter{
	Name: "T",
	TypeBound: &ReferenceType{
		Type: AnyType,
	},
}

func (t *CapabilityType) TypeParameters() []*TypeParameter {
	return []*TypeParameter{
		capabilityTypeParameter,
	}
}

func (t *CapabilityType) Instantiate(typeArguments []Type, _ func(err error)) Type {
	borrowType := typeArguments[0]
	return &CapabilityType{
		BorrowType: borrowType,
	}
}

func (t *CapabilityType) BaseType() Type {
	if t.BorrowType == nil {
		return nil
	}
	return &CapabilityType{}
}

func (t *CapabilityType) TypeArguments() []Type {
	borrowType := t.BorrowType
	if borrowType == nil {
		borrowType = &ReferenceType{
			Type: AnyType,
		}
	}
	return []Type{
		borrowType,
	}
}

func CapabilityTypeBorrowFunctionType(borrowType Type) *FunctionType {

	var typeParameters []*TypeParameter

	if borrowType == nil {
		typeParameter := capabilityTypeParameter

		typeParameters = []*TypeParameter{
			typeParameter,
		}

		borrowType = &GenericType{
			TypeParameter: typeParameter,
		}
	}

	return &FunctionType{
		TypeParameters: typeParameters,
		ReturnTypeAnnotation: NewTypeAnnotation(
			&OptionalType{
				Type: borrowType,
			},
		),
	}
}

func CapabilityTypeCheckFunctionType(borrowType Type) *FunctionType {

	var typeParameters []*TypeParameter

	if borrowType == nil {
		typeParameters = []*TypeParameter{
			capabilityTypeParameter,
		}
	}

	return &FunctionType{
		TypeParameters:       typeParameters,
		ReturnTypeAnnotation: NewTypeAnnotation(BoolType),
	}
}

const capabilityTypeBorrowFunctionDocString = `
Returns a reference to the object targeted by the capability, provided it can be borrowed using the given type
`

const capabilityTypeCheckFunctionDocString = `
Returns true if the capability currently targets an object that satisfies the given type, i.e. could be borrowed using the given type
`

const addressTypeCheckFunctionDocString = `
The address of the capability
`

func (t *CapabilityType) GetMembers() map[string]MemberResolver {
	t.initializeMemberResolvers()
	return t.memberResolvers
}

func (t *CapabilityType) initializeMemberResolvers() {
	t.memberResolversOnce.Do(func() {
		t.memberResolvers = withBuiltinMembers(t, map[string]MemberResolver{
			"borrow": {
				Kind: common.DeclarationKindFunction,
				Resolve: func(identifier string, _ ast.Range, _ func(error)) *Member {
					return NewPublicFunctionMember(
						t,
						identifier,
						CapabilityTypeBorrowFunctionType(t.BorrowType),
						capabilityTypeBorrowFunctionDocString,
					)
				},
			},
			"check": {
				Kind: common.DeclarationKindFunction,
				Resolve: func(identifier string, _ ast.Range, _ func(error)) *Member {
					return NewPublicFunctionMember(
						t,
						identifier,
						CapabilityTypeCheckFunctionType(t.BorrowType),
						capabilityTypeCheckFunctionDocString,
					)
				},
			},
			"address": {
				Kind: common.DeclarationKindField,
				Resolve: func(identifier string, _ ast.Range, _ func(error)) *Member {
					return NewPublicConstantFieldMember(
						t,
						identifier,
						&AddressType{},
						addressTypeCheckFunctionDocString,
					)
				},
			},
		})
	})
}

var NativeCompositeTypes = map[string]*CompositeType{}

func init() {
	types := []*CompositeType{
		AccountKeyType,
		PublicKeyType,
		HashAlgorithmType,
		SignatureAlgorithmType,
		AuthAccountType,
		AuthAccountKeysType,
		AuthAccountContractsType,
		PublicAccountType,
		PublicAccountKeysType,
		PublicAccountContractsType,
	}

	for _, semaType := range types {
		NativeCompositeTypes[semaType.QualifiedIdentifier()] = semaType
	}
}

const AccountKeyTypeName = "AccountKey"
const AccountKeyKeyIndexField = "keyIndex"
const AccountKeyPublicKeyField = "publicKey"
const AccountKeyHashAlgoField = "hashAlgorithm"
const AccountKeyWeightField = "weight"
const AccountKeyIsRevokedField = "isRevoked"

// AccountKeyType represents the key associated with an account.
var AccountKeyType = func() *CompositeType {

	accountKeyType := &CompositeType{
		Identifier: AccountKeyTypeName,
		Kind:       common.CompositeKindStructure,
		importable: false,
	}

	const accountKeyIndexFieldDocString = `The index of the account key`
	const accountKeyPublicKeyFieldDocString = `The public key of the account`
	const accountKeyHashAlgorithmFieldDocString = `The hash algorithm used by the public key`
	const accountKeyWeightFieldDocString = `The weight assigned to the public key`
	const accountKeyIsRevokedFieldDocString = `Flag indicating whether the key is revoked`

	var members = []*Member{
		NewPublicConstantFieldMember(
			accountKeyType,
			AccountKeyKeyIndexField,
			IntType,
			accountKeyIndexFieldDocString,
		),
		NewPublicConstantFieldMember(
			accountKeyType,
			AccountKeyPublicKeyField,
			PublicKeyType,
			accountKeyPublicKeyFieldDocString,
		),
		NewPublicConstantFieldMember(
			accountKeyType,
			AccountKeyHashAlgoField,
			HashAlgorithmType,
			accountKeyHashAlgorithmFieldDocString,
		),
		NewPublicConstantFieldMember(
			accountKeyType,
			AccountKeyWeightField,
			UFix64Type,
			accountKeyWeightFieldDocString,
		),
		NewPublicConstantFieldMember(
			accountKeyType,
			AccountKeyIsRevokedField,
			BoolType,
			accountKeyIsRevokedFieldDocString,
		),
	}

	accountKeyType.Members = GetMembersAsMap(members)
	accountKeyType.Fields = getFieldNames(members)
	return accountKeyType
}()

const PublicKeyTypeName = "PublicKey"
const PublicKeyPublicKeyField = "publicKey"
const PublicKeySignAlgoField = "signatureAlgorithm"
const PublicKeyIsValidField = "isValid"
const PublicKeyVerifyFunction = "verify"

const publicKeyKeyFieldDocString = `
The public key
`

const publicKeySignAlgoFieldDocString = `
The signature algorithm to be used with the key
`

const publicKeyIsValidFieldDocString = `
Flag indicating whether the key is valid
`

const publicKeyVerifyFunctionDocString = `
Verifies a signature. Checks whether the signature was produced by signing
the given tag and data, using this public key and the given hash algorithm
`

// PublicKeyType represents the public key associated with an account key.
var PublicKeyType = func() *CompositeType {

	publicKeyType := &CompositeType{
		Identifier:         PublicKeyTypeName,
		Kind:               common.CompositeKindStructure,
		hasComputedMembers: true,
		importable:         true,
	}

	var members = []*Member{
		NewPublicConstantFieldMember(
			publicKeyType,
			PublicKeyPublicKeyField,
			&VariableSizedType{Type: UInt8Type},
			publicKeyKeyFieldDocString,
		),
		NewPublicConstantFieldMember(
			publicKeyType,
			PublicKeySignAlgoField,
			SignatureAlgorithmType,
			publicKeySignAlgoFieldDocString,
		),
		NewPublicConstantFieldMember(
			publicKeyType,
			PublicKeyIsValidField,
			BoolType,
			publicKeyIsValidFieldDocString,
		),
		NewPublicFunctionMember(
			publicKeyType,
			PublicKeyVerifyFunction,
			PublicKeyVerifyFunctionType,
			publicKeyVerifyFunctionDocString,
		),
	}

	publicKeyType.Members = GetMembersAsMap(members)
	publicKeyType.Fields = getFieldNames(members)

	return publicKeyType
}()

var PublicKeyVerifyFunctionType = &FunctionType{
	TypeParameters: []*TypeParameter{},
	Parameters: []*Parameter{
		{
			Identifier: "signature",
			TypeAnnotation: NewTypeAnnotation(
				ByteArrayType,
			),
		},
		{
			Identifier: "signedData",
			TypeAnnotation: NewTypeAnnotation(
				ByteArrayType,
			),
		},
		{
			Identifier:     "domainSeparationTag",
			TypeAnnotation: NewTypeAnnotation(StringType),
		},
		{
			Identifier:     "hashAlgorithm",
			TypeAnnotation: NewTypeAnnotation(HashAlgorithmType),
		},
	},
	ReturnTypeAnnotation: NewTypeAnnotation(BoolType),
}

type CryptoAlgorithm interface {
	RawValue() uint8
	Name() string
	DocString() string
}

func GetMembersAsMap(members []*Member) *StringMemberOrderedMap {
	membersMap := NewStringMemberOrderedMap()
	for _, member := range members {
		name := member.Identifier.Identifier
		_, ok := membersMap.Get(name)
		if ok {
			panic(fmt.Errorf("invalid duplicate member: %s", name))
		}
		membersMap.Set(name, member)
	}

	return membersMap
}

func getFieldNames(members []*Member) []string {
	fields := make([]string, 0)
	for _, member := range members {
		if member.DeclarationKind == common.DeclarationKindField {
			fields = append(fields, member.Identifier.Identifier)
		}
	}

	return fields
}<|MERGE_RESOLUTION|>--- conflicted
+++ resolved
@@ -3261,7 +3261,6 @@
 		),
 	)
 
-<<<<<<< HEAD
 	BaseValueActivation.Set(
 		PublicPathType.String(),
 		baseFunctionVariable(
@@ -3306,7 +3305,7 @@
 			"Converts the given string into a storage path. Returns nil if the string does not specify a storage path",
 		),
 	)
-=======
+
 	for _, v := range runtimeTypeConstructors {
 		BaseValueActivation.Set(
 			v.Name,
@@ -3316,7 +3315,6 @@
 				v.DocString,
 			))
 	}
->>>>>>> 044a2b20
 }
 
 // CompositeType
