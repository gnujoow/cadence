--- conflicted
+++ resolved
@@ -445,7 +445,6 @@
 	ReceiverType sema.Type
 	LocationRange
 }
-<<<<<<< HEAD
 
 func (e InvocationReceiverTypeError) Error() string {
 	return fmt.Sprintf(
@@ -455,17 +454,6 @@
 	)
 }
 
-=======
-
-func (e InvocationReceiverTypeError) Error() string {
-	return fmt.Sprintf(
-		"invalid invocation on %s: expected %s",
-		e.SelfType.QualifiedString(),
-		e.ReceiverType.QualifiedString(),
-	)
-}
-
->>>>>>> 90d26d53
 // ValueTransferTypeError
 //
 type ValueTransferTypeError struct {
