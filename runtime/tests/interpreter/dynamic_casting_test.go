--- conflicted
+++ resolved
@@ -1190,10 +1190,7 @@
 								result,
 							)
 						} else {
-<<<<<<< HEAD
-=======
 							require.Error(t, err)
->>>>>>> 90d26d53
 							require.ErrorAs(t, err, &interpreter.ForceCastTypeMismatchError{})
 						}
 					})
@@ -1323,10 +1320,7 @@
 								result,
 							)
 						} else {
-<<<<<<< HEAD
-=======
 							require.Error(t, err)
->>>>>>> 90d26d53
 							require.ErrorAs(t, err, &interpreter.ForceCastTypeMismatchError{})
 						}
 					})
